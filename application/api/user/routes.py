import datetime
import json
import math
import os
import secrets
import shutil
import uuid
from functools import wraps

from bson.binary import Binary, UuidRepresentation
from bson.dbref import DBRef
from bson.objectid import ObjectId
from flask import Blueprint, current_app, jsonify, make_response, redirect, request
from flask_restx import fields, inputs, Namespace, Resource
from werkzeug.utils import secure_filename

from application.agents.tools.tool_manager import ToolManager

from application.api.user.tasks import (
    ingest,
    ingest_remote,
    process_agent_webhook,
    store_attachment,
)
from application.core.mongo_db import MongoDB
from application.core.settings import settings
from application.extensions import api
from application.tts.google_tts import GoogleTTS
from application.utils import check_required_fields, validate_function_name
from application.vectorstore.vector_creator import VectorCreator
from application.storage.storage_creator import StorageCreator
storage = StorageCreator.get_storage()

mongo = MongoDB.get_client()
db = mongo[settings.MONGO_DB_NAME]
conversations_collection = db["conversations"]
sources_collection = db["sources"]
prompts_collection = db["prompts"]
feedback_collection = db["feedback"]
agents_collection = db["agents"]
token_usage_collection = db["token_usage"]
shared_conversations_collections = db["shared_conversations"]
user_logs_collection = db["user_logs"]
user_tools_collection = db["user_tools"]

agents_collection.create_index(
    [("shared", 1)],
    name="shared_index",
    background=True,
)

user = Blueprint("user", __name__)
user_ns = Namespace("user", description="User related operations", path="/")
api.add_namespace(user_ns)

current_dir = os.path.dirname(
    os.path.dirname(os.path.dirname(os.path.abspath(__file__)))
)

tool_config = {}
tool_manager = ToolManager(config=tool_config)


def generate_minute_range(start_date, end_date):
    return {
        (start_date + datetime.timedelta(minutes=i)).strftime("%Y-%m-%d %H:%M:00"): 0
        for i in range(int((end_date - start_date).total_seconds() // 60) + 1)
    }


def generate_hourly_range(start_date, end_date):
    return {
        (start_date + datetime.timedelta(hours=i)).strftime("%Y-%m-%d %H:00"): 0
        for i in range(int((end_date - start_date).total_seconds() // 3600) + 1)
    }


def generate_date_range(start_date, end_date):
    return {
        (start_date + datetime.timedelta(days=i)).strftime("%Y-%m-%d"): 0
        for i in range((end_date - start_date).days + 1)
    }


def get_vector_store(source_id):
    """
    Get the Vector Store
    Args:
        source_id (str): source id of the document
    """

    store = VectorCreator.create_vectorstore(
        settings.VECTOR_STORE,
        source_id=source_id,
        embeddings_key=os.getenv("EMBEDDINGS_KEY"),
    )
    return store


@user_ns.route("/api/delete_conversation")
class DeleteConversation(Resource):
    @api.doc(
        description="Deletes a conversation by ID",
        params={"id": "The ID of the conversation to delete"},
    )
    def post(self):
        decoded_token = request.decoded_token
        if not decoded_token:
            return make_response(jsonify({"success": False}), 401)
        conversation_id = request.args.get("id")
        if not conversation_id:
            return make_response(
                jsonify({"success": False, "message": "ID is required"}), 400
            )

        try:
            conversations_collection.delete_one(
                {"_id": ObjectId(conversation_id), "user": decoded_token["sub"]}
            )
        except Exception as err:
            current_app.logger.error(
                f"Error deleting conversation: {err}", exc_info=True
            )
            return make_response(jsonify({"success": False}), 400)
        return make_response(jsonify({"success": True}), 200)


@user_ns.route("/api/delete_all_conversations")
class DeleteAllConversations(Resource):
    @api.doc(
        description="Deletes all conversations for a specific user",
    )
    def get(self):
        decoded_token = request.decoded_token
        if not decoded_token:
            return make_response(jsonify({"success": False}), 401)
        user_id = decoded_token.get("sub")
        try:
            conversations_collection.delete_many({"user": user_id})
        except Exception as err:
            current_app.logger.error(
                f"Error deleting all conversations: {err}", exc_info=True
            )
            return make_response(jsonify({"success": False}), 400)
        return make_response(jsonify({"success": True}), 200)


@user_ns.route("/api/get_conversations")
class GetConversations(Resource):
    @api.doc(
        description="Retrieve a list of the latest 30 conversations (excluding API key conversations)",
    )
    def get(self):
        decoded_token = request.decoded_token
        if not decoded_token:
            return make_response(jsonify({"success": False}), 401)
        try:
            conversations = (
                conversations_collection.find(
                    {
                        "$or": [
                            {"api_key": {"$exists": False}},
                            {"agent_id": {"$exists": True}},
                        ],
                        "user": decoded_token.get("sub"),
                    }
                )
                .sort("date", -1)
                .limit(30)
            )

            list_conversations = [
                {
                    "id": str(conversation["_id"]),
                    "name": conversation["name"],
                    "agent_id": conversation.get("agent_id", None),
                    "is_shared_usage": conversation.get("is_shared_usage", False),
                    "shared_token": conversation.get("shared_token", None),
                }
                for conversation in conversations
            ]
        except Exception as err:
            current_app.logger.error(
                f"Error retrieving conversations: {err}", exc_info=True
            )
            return make_response(jsonify({"success": False}), 400)
        return make_response(jsonify(list_conversations), 200)


@user_ns.route("/api/get_single_conversation")
class GetSingleConversation(Resource):
    @api.doc(
        description="Retrieve a single conversation by ID",
        params={"id": "The conversation ID"},
    )
    def get(self):
        decoded_token = request.decoded_token
        if not decoded_token:
            return make_response(jsonify({"success": False}), 401)
        conversation_id = request.args.get("id")
        if not conversation_id:
            return make_response(
                jsonify({"success": False, "message": "ID is required"}), 400
            )

        try:
            conversation = conversations_collection.find_one(
                {"_id": ObjectId(conversation_id), "user": decoded_token.get("sub")}
            )
            if not conversation:
                return make_response(jsonify({"status": "not found"}), 404)
        except Exception as err:
            current_app.logger.error(
                f"Error retrieving conversation: {err}", exc_info=True
            )
            return make_response(jsonify({"success": False}), 400)

        data = {
            "queries": conversation["queries"],
            "agent_id": conversation.get("agent_id"),
            "is_shared_usage": conversation.get("is_shared_usage", False),
            "shared_token": conversation.get("shared_token", None),
        }
        return make_response(jsonify(data), 200)


@user_ns.route("/api/update_conversation_name")
class UpdateConversationName(Resource):
    @api.expect(
        api.model(
            "UpdateConversationModel",
            {
                "id": fields.String(required=True, description="Conversation ID"),
                "name": fields.String(
                    required=True, description="New name of the conversation"
                ),
            },
        )
    )
    @api.doc(
        description="Updates the name of a conversation",
    )
    def post(self):
        decoded_token = request.decoded_token
        if not decoded_token:
            return make_response(jsonify({"success": False}), 401)
        data = request.get_json()
        required_fields = ["id", "name"]
        missing_fields = check_required_fields(data, required_fields)
        if missing_fields:
            return missing_fields

        try:
            conversations_collection.update_one(
                {"_id": ObjectId(data["id"]), "user": decoded_token.get("sub")},
                {"$set": {"name": data["name"]}},
            )
        except Exception as err:
            current_app.logger.error(
                f"Error updating conversation name: {err}", exc_info=True
            )
            return make_response(jsonify({"success": False}), 400)

        return make_response(jsonify({"success": True}), 200)


@user_ns.route("/api/feedback")
class SubmitFeedback(Resource):
    @api.expect(
        api.model(
            "FeedbackModel",
            {
                "question": fields.String(
                    required=False, description="The user question"
                ),
                "answer": fields.String(required=False, description="The AI answer"),
                "feedback": fields.String(required=True, description="User feedback"),
                "question_index": fields.Integer(
                    required=True,
                    description="The question number in that particular conversation",
                ),
                "conversation_id": fields.String(
                    required=True, description="id of the particular conversation"
                ),
                "api_key": fields.String(description="Optional API key"),
            },
        )
    )
    @api.doc(
        description="Submit feedback for a conversation",
    )
    def post(self):
        decoded_token = request.decoded_token
        if not decoded_token:
            return make_response(jsonify({"success": False}), 401)
        data = request.get_json()
        required_fields = ["feedback", "conversation_id", "question_index"]
        missing_fields = check_required_fields(data, required_fields)
        if missing_fields:
            return missing_fields

        try:
            if data["feedback"] is None:
                # Remove feedback and feedback_timestamp if feedback is null
                conversations_collection.update_one(
                    {
                        "_id": ObjectId(data["conversation_id"]),
                        "user": decoded_token.get("sub"),
                        f"queries.{data['question_index']}": {"$exists": True},
                    },
                    {
                        "$unset": {
                            f"queries.{data['question_index']}.feedback": "",
                            f"queries.{data['question_index']}.feedback_timestamp": "",
                        }
                    },
                )
            else:
                # Set feedback and feedback_timestamp if feedback has a value
                conversations_collection.update_one(
                    {
                        "_id": ObjectId(data["conversation_id"]),
                        "user": decoded_token.get("sub"),
                        f"queries.{data['question_index']}": {"$exists": True},
                    },
                    {
                        "$set": {
                            f"queries.{data['question_index']}.feedback": data[
                                "feedback"
                            ],
                            f"queries.{data['question_index']}.feedback_timestamp": datetime.datetime.now(
                                datetime.timezone.utc
                            ),
                        }
                    },
                )

        except Exception as err:
            current_app.logger.error(f"Error submitting feedback: {err}", exc_info=True)
            return make_response(jsonify({"success": False}), 400)

        return make_response(jsonify({"success": True}), 200)


@user_ns.route("/api/delete_by_ids")
class DeleteByIds(Resource):
    @api.doc(
        description="Deletes documents from the vector store by IDs",
        params={"path": "Comma-separated list of IDs"},
    )
    def get(self):
        ids = request.args.get("path")
        if not ids:
            return make_response(
                jsonify({"success": False, "message": "Missing required fields"}), 400
            )

        try:
            result = sources_collection.delete_index(ids=ids)
            if result:
                return make_response(jsonify({"success": True}), 200)
        except Exception as err:
            current_app.logger.error(f"Error deleting indexes: {err}", exc_info=True)
            return make_response(jsonify({"success": False}), 400)

        return make_response(jsonify({"success": False}), 400)


@user_ns.route("/api/delete_old")
class DeleteOldIndexes(Resource):
    @api.doc(
        description="Deletes old indexes",
        params={"source_id": "The source ID to delete"},
    )
    def get(self):
        decoded_token = request.decoded_token
        if not decoded_token:
            return make_response(jsonify({"success": False}), 401)
        source_id = request.args.get("source_id")
        if not source_id:
            return make_response(
                jsonify({"success": False, "message": "Missing required fields"}), 400
            )

        doc = sources_collection.find_one(
            {"_id": ObjectId(source_id), "user": decoded_token.get("sub")}
        )
        if not doc:
            return make_response(jsonify({"status": "not found"}), 404)
        try:
            if settings.VECTOR_STORE == "faiss":
                shutil.rmtree(os.path.join(current_dir, "indexes", str(doc["_id"])))
            else:
                vectorstore = VectorCreator.create_vectorstore(
                    settings.VECTOR_STORE, source_id=str(doc["_id"])
                )
                vectorstore.delete_index()

        except FileNotFoundError:
            pass
        except Exception as err:
            current_app.logger.error(
                f"Error deleting old indexes: {err}", exc_info=True
            )
            return make_response(jsonify({"success": False}), 400)

        sources_collection.delete_one({"_id": ObjectId(source_id)})
        return make_response(jsonify({"success": True}), 200)


@user_ns.route("/api/upload")
class UploadFile(Resource):
    @api.expect(
        api.model(
            "UploadModel",
            {
                "user": fields.String(required=True, description="User ID"),
                "name": fields.String(required=True, description="Job name"),
                "file": fields.Raw(required=True, description="File(s) to upload"),
            },
        )
    )
    @api.doc(
        description="Uploads a file to be vectorized and indexed",
    )
    def post(self):
        decoded_token = request.decoded_token
        if not decoded_token:
            return make_response(jsonify({"success": False}), 401)
        data = request.form
        files = request.files.getlist("file")
        required_fields = ["user", "name"]
        missing_fields = check_required_fields(data, required_fields)
        if missing_fields or not files or all(file.filename == "" for file in files):
            return make_response(
                jsonify(
                    {
                        "status": "error",
                        "message": "Missing required fields or files",
                    }
                ),
                400,
            )

        user = secure_filename(decoded_token.get("sub"))
        job_name = secure_filename(request.form["name"])

        try:
            from application.storage.storage_creator import StorageCreator

            storage = StorageCreator.get_storage()

            base_path = f"{settings.UPLOAD_FOLDER}/{user}/{job_name}"

            if len(files) > 1:
                temp_files = []
                for file in files:
                    filename = secure_filename(file.filename)
                    temp_path = f"{base_path}/temp/{filename}"
                    storage.save_file(file, temp_path)
                    temp_files.append(temp_path)
                    print(f"Saved file: {filename}")

                zip_filename = f"{job_name}.zip"
                zip_path = f"{base_path}/{zip_filename}"
                zip_temp_path = None

                def create_zip_archive(temp_paths, job_name, storage):
                    import tempfile

                    with tempfile.NamedTemporaryFile(delete=False, suffix=".zip") as temp_zip_file:
                        zip_output_path = temp_zip_file.name

                    with tempfile.TemporaryDirectory() as stage_dir:
                        for path in temp_paths:
                            try:
                                file_data = storage.get_file(path)
                                with open(os.path.join(stage_dir, os.path.basename(path)), "wb") as f:
                                    f.write(file_data.read())
                            except Exception as e:
                                current_app.logger.error(f"Error processing file {path} for zipping: {e}", exc_info=True)
                                if os.path.exists(zip_output_path):
                                    os.remove(zip_output_path)
                                raise
                        try:
                            shutil.make_archive(
                                base_name=zip_output_path.replace(".zip", ""),
                                format="zip",
                                root_dir=stage_dir,
                            )
                        except Exception as e:
                            current_app.logger.error(f"Error creating zip archive: {e}", exc_info=True)
                            if os.path.exists(zip_output_path):
                                os.remove(zip_output_path)
                            raise

                    return zip_output_path

                try:
                    zip_temp_path = create_zip_archive(temp_files, job_name, storage)
                    with open(zip_temp_path, "rb") as zip_file:
                        storage.save_file(zip_file, zip_path)

                    task = ingest.delay(
                        settings.UPLOAD_FOLDER,
                        [
                            ".rst",
                            ".md",
                            ".pdf",
                            ".txt",
                            ".docx",
                            ".csv",
                            ".epub",
                            ".html",
                            ".mdx",
                            ".json",
                            ".xlsx",
                            ".pptx",
                            ".png",
                            ".jpg",
                            ".jpeg",
                        ],
                        job_name,
                        zip_filename,
                        user,
                    )
                finally:
                    # Clean up temporary files
                    for temp_path in temp_files:
                        try:
                            storage.delete_file(temp_path)
                        except Exception as e:
                            current_app.logger.error(f"Error deleting temporary file {temp_path}: {e}", exc_info=True)

                    # Clean up the zip file if it was created
                    if zip_temp_path and os.path.exists(zip_temp_path):
                        os.remove(zip_temp_path)

            else: # Keep this else block for single file upload
                # For single file
                file = files[0]
                filename = secure_filename(file.filename)
                file_path = f"{base_path}/{filename}"

                storage.save_file(file, file_path)

                task = ingest.delay(
                    settings.UPLOAD_FOLDER,
                    [
                        ".rst",
                        ".md",
                        ".pdf",
                        ".txt",
                        ".docx",
                        ".csv",
                        ".epub",
                        ".html",
                        ".mdx",
                        ".json",
                        ".xlsx",
                        ".pptx",
                        ".png",
                        ".jpg",
                        ".jpeg",
                    ],
                    job_name,
                    filename, # Corrected variable for single-file case
                    user,
                )

        except Exception as err:
            current_app.logger.error(f"Error uploading file: {err}", exc_info=True)
            return make_response(jsonify({"success": False}), 400)

        return make_response(jsonify({"success": True, "task_id": task.id}), 200)


@user_ns.route("/api/remote")
class UploadRemote(Resource):
    @api.expect(
        api.model(
            "RemoteUploadModel",
            {
                "user": fields.String(required=True, description="User ID"),
                "source": fields.String(
                    required=True, description="Source of the data"
                ),
                "name": fields.String(required=True, description="Job name"),
                "data": fields.String(required=True, description="Data to process"),
                "repo_url": fields.String(description="GitHub repository URL"),
            },
        )
    )
    @api.doc(
        description="Uploads remote source for vectorization",
    )
    def post(self):
        decoded_token = request.decoded_token
        if not decoded_token:
            return make_response(jsonify({"success": False}), 401)
        data = request.form
        required_fields = ["user", "source", "name", "data"]
        missing_fields = check_required_fields(data, required_fields)
        if missing_fields:
            return missing_fields

        try:
            config = json.loads(data["data"])
            source_data = None

            if data["source"] == "github":
                source_data = config.get("repo_url")
            elif data["source"] in ["crawler", "url"]:
                source_data = config.get("url")
            elif data["source"] == "reddit":
                source_data = config

            task = ingest_remote.delay(
                source_data=source_data,
                job_name=data["name"],
                user=decoded_token.get("sub"),
                loader=data["source"],
            )
        except Exception as err:
            current_app.logger.error(
                f"Error uploading remote source: {err}", exc_info=True
            )
            return make_response(jsonify({"success": False}), 400)

        return make_response(jsonify({"success": True, "task_id": task.id}), 200)


@user_ns.route("/api/task_status")
class TaskStatus(Resource):
    task_status_model = api.model(
        "TaskStatusModel",
        {"task_id": fields.String(required=True, description="Task ID")},
    )

    @api.expect(task_status_model)
    @api.doc(description="Get celery job status")
    def get(self):
        task_id = request.args.get("task_id")
        if not task_id:
            return make_response(
                jsonify({"success": False, "message": "Task ID is required"}), 400
            )

        try:
            from application.celery_init import celery

            task = celery.AsyncResult(task_id)
            task_meta = task.info
            print(f"Task status: {task.status}")
            if not isinstance(
                task_meta, (dict, list, str, int, float, bool, type(None))
            ):
                task_meta = str(task_meta)  # Convert to a string representation
        except Exception as err:
            current_app.logger.error(f"Error getting task status: {err}", exc_info=True)
            return make_response(jsonify({"success": False}), 400)

        return make_response(jsonify({"status": task.status, "result": task_meta}), 200)


@user_ns.route("/api/combine")
class RedirectToSources(Resource):
    @api.doc(
        description="Redirects /api/combine to /api/sources for backward compatibility"
    )
    def get(self):
        return redirect("/api/sources", code=301)


@user_ns.route("/api/sources/paginated")
class PaginatedSources(Resource):
    @api.doc(description="Get document with pagination, sorting and filtering")
    def get(self):
        decoded_token = request.decoded_token
        if not decoded_token:
            return make_response(jsonify({"success": False}), 401)
        user = decoded_token.get("sub")
        sort_field = request.args.get("sort", "date")  # Default to 'date'
        sort_order = request.args.get("order", "desc")  # Default to 'desc'
        page = int(request.args.get("page", 1))  # Default to 1
        rows_per_page = int(request.args.get("rows", 10))  # Default to 10
        # add .strip() to remove leading and trailing whitespaces
        search_term = request.args.get(
            "search", ""
        ).strip()  # add search for filter documents

        # Prepare query for filtering
        query = {"user": user}
        if search_term:
            query["name"] = {
                "$regex": search_term,
                "$options": "i",  # using case-insensitive search
            }

        total_documents = sources_collection.count_documents(query)
        total_pages = max(1, math.ceil(total_documents / rows_per_page))
        page = min(
            max(1, page), total_pages
        )  # add this to make sure page inbound is within the range
        sort_order = 1 if sort_order == "asc" else -1
        skip = (page - 1) * rows_per_page

        try:
            documents = (
                sources_collection.find(query)
                .sort(sort_field, sort_order)
                .skip(skip)
                .limit(rows_per_page)
            )

            paginated_docs = []
            for doc in documents:
                doc_data = {
                    "id": str(doc["_id"]),
                    "name": doc.get("name", ""),
                    "date": doc.get("date", ""),
                    "model": settings.EMBEDDINGS_NAME,
                    "location": "local",
                    "tokens": doc.get("tokens", ""),
                    "retriever": doc.get("retriever", "classic"),
                    "syncFrequency": doc.get("sync_frequency", ""),
                }
                paginated_docs.append(doc_data)

            response = {
                "total": total_documents,
                "totalPages": total_pages,
                "currentPage": page,
                "paginated": paginated_docs,
            }
            return make_response(jsonify(response), 200)

        except Exception as err:
            current_app.logger.error(
                f"Error retrieving paginated sources: {err}", exc_info=True
            )
            return make_response(jsonify({"success": False}), 400)


@user_ns.route("/api/sources")
class CombinedJson(Resource):
    @api.doc(description="Provide JSON file with combined available indexes")
    def get(self):
        decoded_token = request.decoded_token
        if not decoded_token:
            return make_response(jsonify({"success": False}), 401)
        user = decoded_token.get("sub")
        data = [
            {
                "name": "Default",
                "date": "default",
                "model": settings.EMBEDDINGS_NAME,
                "location": "remote",
                "tokens": "",
                "retriever": "classic",
            }
        ]

        try:
            for index in sources_collection.find({"user": user}).sort("date", -1):
                data.append(
                    {
                        "id": str(index["_id"]),
                        "name": index.get("name"),
                        "date": index.get("date"),
                        "model": settings.EMBEDDINGS_NAME,
                        "location": "local",
                        "tokens": index.get("tokens", ""),
                        "retriever": index.get("retriever", "classic"),
                        "syncFrequency": index.get("sync_frequency", ""),
                    }
                )

            if "duckduck_search" in settings.RETRIEVERS_ENABLED:
                data.append(
                    {
                        "name": "DuckDuckGo Search",
                        "date": "duckduck_search",
                        "model": settings.EMBEDDINGS_NAME,
                        "location": "custom",
                        "tokens": "",
                        "retriever": "duckduck_search",
                    }
                )

            if "brave_search" in settings.RETRIEVERS_ENABLED:
                data.append(
                    {
                        "name": "Brave Search",
                        "language": "en",
                        "date": "brave_search",
                        "model": settings.EMBEDDINGS_NAME,
                        "location": "custom",
                        "tokens": "",
                        "retriever": "brave_search",
                    }
                )

        except Exception as err:
            current_app.logger.error(f"Error retrieving sources: {err}", exc_info=True)
            return make_response(jsonify({"success": False}), 400)

        return make_response(jsonify(data), 200)


@user_ns.route("/api/docs_check")
class CheckDocs(Resource):
    check_docs_model = api.model(
        "CheckDocsModel",
        {"docs": fields.String(required=True, description="Document name")},
    )

    @api.expect(check_docs_model)
    @api.doc(description="Check if document exists")
    def post(self):
        data = request.get_json()
        required_fields = ["docs"]
        missing_fields = check_required_fields(data, required_fields)
        if missing_fields:
            return missing_fields

        try:
            vectorstore = "vectors/" + secure_filename(data["docs"])
            if os.path.exists(vectorstore) or data["docs"] == "default":
                return {"status": "exists"}, 200
        except Exception as err:
            current_app.logger.error(f"Error checking document: {err}", exc_info=True)
            return make_response(jsonify({"success": False}), 400)

        return make_response(jsonify({"status": "not found"}), 404)


@user_ns.route("/api/create_prompt")
class CreatePrompt(Resource):
    create_prompt_model = api.model(
        "CreatePromptModel",
        {
            "content": fields.String(
                required=True, description="Content of the prompt"
            ),
            "name": fields.String(required=True, description="Name of the prompt"),
        },
    )

    @api.expect(create_prompt_model)
    @api.doc(description="Create a new prompt")
    def post(self):
        decoded_token = request.decoded_token
        if not decoded_token:
            return make_response(jsonify({"success": False}), 401)
        data = request.get_json()
        required_fields = ["content", "name"]
        missing_fields = check_required_fields(data, required_fields)
        if missing_fields:
            return missing_fields

        user = decoded_token.get("sub")
        try:

            resp = prompts_collection.insert_one(
                {
                    "name": data["name"],
                    "content": data["content"],
                    "user": user,
                }
            )
            new_id = str(resp.inserted_id)
        except Exception as err:
            current_app.logger.error(f"Error creating prompt: {err}", exc_info=True)
            return make_response(jsonify({"success": False}), 400)

        return make_response(jsonify({"id": new_id}), 200)


@user_ns.route("/api/get_prompts")
class GetPrompts(Resource):
    @api.doc(description="Get all prompts for the user")
    def get(self):
        decoded_token = request.decoded_token
        if not decoded_token:
            return make_response(jsonify({"success": False}), 401)
        user = decoded_token.get("sub")
        try:
            prompts = prompts_collection.find({"user": user})
            list_prompts = [
                {"id": "default", "name": "default", "type": "public"},
                {"id": "creative", "name": "creative", "type": "public"},
                {"id": "strict", "name": "strict", "type": "public"},
            ]

            for prompt in prompts:
                list_prompts.append(
                    {
                        "id": str(prompt["_id"]),
                        "name": prompt["name"],
                        "type": "private",
                    }
                )
        except Exception as err:
            current_app.logger.error(f"Error retrieving prompts: {err}", exc_info=True)
            return make_response(jsonify({"success": False}), 400)

        return make_response(jsonify(list_prompts), 200)


@user_ns.route("/api/get_single_prompt")
class GetSinglePrompt(Resource):
    @api.doc(params={"id": "ID of the prompt"}, description="Get a single prompt by ID")
    def get(self):
        decoded_token = request.decoded_token
        if not decoded_token:
            return make_response(jsonify({"success": False}), 401)
        user = decoded_token.get("sub")
        prompt_id = request.args.get("id")
        if not prompt_id:
            return make_response(
                jsonify({"success": False, "message": "ID is required"}), 400
            )

        try:
            if prompt_id == "default":
                with open(
                    os.path.join(current_dir, "prompts", "chat_combine_default.txt"),
                    "r",
                ) as f:
                    chat_combine_template = f.read()
                return make_response(jsonify({"content": chat_combine_template}), 200)

            elif prompt_id == "creative":
                with open(
                    os.path.join(current_dir, "prompts", "chat_combine_creative.txt"),
                    "r",
                ) as f:
                    chat_reduce_creative = f.read()
                return make_response(jsonify({"content": chat_reduce_creative}), 200)

            elif prompt_id == "strict":
                with open(
                    os.path.join(current_dir, "prompts", "chat_combine_strict.txt"), "r"
                ) as f:
                    chat_reduce_strict = f.read()
                return make_response(jsonify({"content": chat_reduce_strict}), 200)

            prompt = prompts_collection.find_one(
                {"_id": ObjectId(prompt_id), "user": user}
            )
        except Exception as err:
            current_app.logger.error(f"Error retrieving prompt: {err}", exc_info=True)
            return make_response(jsonify({"success": False}), 400)

        return make_response(jsonify({"content": prompt["content"]}), 200)


@user_ns.route("/api/delete_prompt")
class DeletePrompt(Resource):
    delete_prompt_model = api.model(
        "DeletePromptModel",
        {"id": fields.String(required=True, description="Prompt ID to delete")},
    )

    @api.expect(delete_prompt_model)
    @api.doc(description="Delete a prompt by ID")
    def post(self):
        decoded_token = request.decoded_token
        if not decoded_token:
            return make_response(jsonify({"success": False}), 401)
        user = decoded_token.get("sub")
        data = request.get_json()
        required_fields = ["id"]
        missing_fields = check_required_fields(data, required_fields)
        if missing_fields:
            return missing_fields

        try:
            prompts_collection.delete_one({"_id": ObjectId(data["id"]), "user": user})
        except Exception as err:
            current_app.logger.error(f"Error deleting prompt: {err}", exc_info=True)
            return make_response(jsonify({"success": False}), 400)

        return make_response(jsonify({"success": True}), 200)


@user_ns.route("/api/update_prompt")
class UpdatePrompt(Resource):
    update_prompt_model = api.model(
        "UpdatePromptModel",
        {
            "id": fields.String(required=True, description="Prompt ID to update"),
            "name": fields.String(required=True, description="New name of the prompt"),
            "content": fields.String(
                required=True, description="New content of the prompt"
            ),
        },
    )

    @api.expect(update_prompt_model)
    @api.doc(description="Update an existing prompt")
    def post(self):
        decoded_token = request.decoded_token
        if not decoded_token:
            return make_response(jsonify({"success": False}), 401)
        user = decoded_token.get("sub")
        data = request.get_json()
        required_fields = ["id", "name", "content"]
        missing_fields = check_required_fields(data, required_fields)
        if missing_fields:
            return missing_fields

        try:
            prompts_collection.update_one(
                {"_id": ObjectId(data["id"]), "user": user},
                {"$set": {"name": data["name"], "content": data["content"]}},
            )
        except Exception as err:
            current_app.logger.error(f"Error updating prompt: {err}", exc_info=True)
            return make_response(jsonify({"success": False}), 400)

        return make_response(jsonify({"success": True}), 200)


@user_ns.route("/api/get_agent")
class GetAgent(Resource):
    @api.doc(params={"id": "ID of the agent"}, description="Get a single agent by ID")
    def get(self):
        decoded_token = request.decoded_token
        if not decoded_token:
            return make_response(jsonify({"success": False}), 401)
        user = decoded_token.get("sub")
        agent_id = request.args.get("id")
        if not agent_id:
            return make_response(
                jsonify({"success": False, "message": "ID is required"}), 400
            )

        try:
            agent = agents_collection.find_one(
                {"_id": ObjectId(agent_id), "user": user}
            )
            if not agent:
                return make_response(jsonify({"status": "Not found"}), 404)
            data = {
                "id": str(agent["_id"]),
<<<<<<< HEAD
                "name": agent.get("name", ""),
                "description": agent.get("description", ""),
                "source": (
                    str(db.dereference(agent["source"])["_id"])
                    if "source" in agent and isinstance(agent["source"], DBRef)
                    else ""
                ),
                "chunks": agent.get("chunks", ""),
=======
                "name": agent["name"],
                "description": agent.get("description", ""),
                "source": (str(source_doc["_id"]) if isinstance(agent.get("source"), DBRef) and (source_doc := db.dereference(agent.get("source"))) else ""),
                "chunks": agent["chunks"],
>>>>>>> d84c4164
                "retriever": agent.get("retriever", ""),
                "prompt_id": agent.get("prompt_id", ""),
                "tools": agent.get("tools", []),
                "agent_type": agent.get("agent_type", ""),
                "status": agent.get("status", ""),
                "created_at": agent.get("createdAt", ""),
                "updated_at": agent.get("updatedAt", ""),
                "last_used_at": agent.get("lastUsedAt", ""),
                "key": (
                    f"{agent['key'][:4]}...{agent['key'][-4:]}"
                    if "key" in agent
                    else ""
                ),
                "pinned": agent.get("pinned", False),
                "shared": agent.get("shared_publicly", False),
                "shared_metadata": agent.get("shared_metadata", {}),
                "shared_token": agent.get("shared_token", ""),
            }
        except Exception as err:
            current_app.logger.error(f"Error retrieving agent: {err}", exc_info=True)
            return make_response(jsonify({"success": False}), 400)

        return make_response(jsonify(data), 200)


@user_ns.route("/api/get_agents")
class GetAgents(Resource):
    @api.doc(description="Retrieve agents for the user")
    def get(self):
        decoded_token = request.decoded_token
        if not decoded_token:
            return make_response(jsonify({"success": False}), 401)
        user = decoded_token.get("sub")
        try:
            agents = agents_collection.find({"user": user})
            list_agents = [
                {
                    "id": str(agent["_id"]),
<<<<<<< HEAD
                    "name": agent.get("name", ""),
                    "description": agent.get("description", ""),
                    "source": (
                        str(db.dereference(agent["source"])["_id"])
                        if "source" in agent and isinstance(agent["source"], DBRef)
                        else ""
                    ),
                    "chunks": agent.get("chunks", ""),
=======
                    "name": agent["name"],
                    "description": agent.get("description", ""),
                    "source": (str(source_doc["_id"]) if isinstance(agent.get("source"), DBRef) and (source_doc := db.dereference(agent.get("source"))) else ""),
                    "chunks": agent["chunks"],
>>>>>>> d84c4164
                    "retriever": agent.get("retriever", ""),
                    "prompt_id": agent.get("prompt_id", ""),
                    "tools": agent.get("tools", []),
                    "agent_type": agent.get("agent_type", ""),
                    "status": agent.get("status", ""),
                    "created_at": agent.get("createdAt", ""),
                    "updated_at": agent.get("updatedAt", ""),
                    "last_used_at": agent.get("lastUsedAt", ""),
                    "key": (
                        f"{agent['key'][:4]}...{agent['key'][-4:]}"
                        if "key" in agent
                        else ""
                    ),
                    "pinned": agent.get("pinned", False),
                    "shared": agent.get("shared_publicly", False),
                    "shared_metadata": agent.get("shared_metadata", {}),
                    "shared_token": agent.get("shared_token", ""),
                }
                for agent in agents
                if "source" in agent or "retriever" in agent
            ]
        except Exception as err:
            current_app.logger.error(f"Error retrieving agents: {err}", exc_info=True)
            return make_response(jsonify({"success": False}), 400)
        return make_response(jsonify(list_agents), 200)


@user_ns.route("/api/create_agent")
class CreateAgent(Resource):
    create_agent_model = api.model(
        "CreateAgentModel",
        {
            "name": fields.String(required=True, description="Name of the agent"),
            "description": fields.String(
                required=True, description="Description of the agent"
            ),
            "image": fields.String(
                required=False, description="Image URL or identifier"
            ),
            "source": fields.String(required=True, description="Source ID"),
            "chunks": fields.Integer(required=True, description="Chunks count"),
            "retriever": fields.String(required=True, description="Retriever ID"),
            "prompt_id": fields.String(required=True, description="Prompt ID"),
            "tools": fields.List(
                fields.String, required=False, description="List of tool identifiers"
            ),
            "agent_type": fields.String(required=True, description="Type of the agent"),
            "status": fields.String(
                required=True, description="Status of the agent (draft or published)"
            ),
        },
    )

    @api.expect(create_agent_model)
    @api.doc(description="Create a new agent")
    def post(self):
        decoded_token = request.decoded_token
        if not decoded_token:
            return make_response(jsonify({"success": False}), 401)
        user = decoded_token.get("sub")
        data = request.get_json()

        if data.get("status") not in ["draft", "published"]:
            return make_response(
                jsonify({"success": False, "message": "Invalid status"}), 400
            )

        required_fields = []
        if data.get("status") == "published":
            required_fields = [
                "name",
                "description",
                "source",
                "chunks",
                "retriever",
                "prompt_id",
                "agent_type",
            ]
        else:
            required_fields = ["name"]
        missing_fields = check_required_fields(data, required_fields)
        if missing_fields:
            return missing_fields

        try:
            key = str(uuid.uuid4())
            new_agent = {
                "user": user,
                "name": data.get("name"),
                "description": data.get("description", ""),
                "image": data.get("image", ""),
                "source": (
                    DBRef("sources", ObjectId(data.get("source")))
                    if ObjectId.is_valid(data.get("source"))
                    else ""
                ),
                "chunks": data.get("chunks", ""),
                "retriever": data.get("retriever", ""),
                "prompt_id": data.get("prompt_id", ""),
                "tools": data.get("tools", []),
                "agent_type": data.get("agent_type", ""),
                "status": data.get("status"),
                "createdAt": datetime.datetime.now(datetime.timezone.utc),
                "updatedAt": datetime.datetime.now(datetime.timezone.utc),
                "lastUsedAt": None,
                "key": key,
            }

            resp = agents_collection.insert_one(new_agent)
            new_id = str(resp.inserted_id)
        except Exception as err:
            current_app.logger.error(f"Error creating agent: {err}", exc_info=True)
            return make_response(jsonify({"success": False}), 400)

        return make_response(jsonify({"id": new_id, "key": key}), 201)


@user_ns.route("/api/update_agent/<string:agent_id>")
class UpdateAgent(Resource):
    update_agent_model = api.model(
        "UpdateAgentModel",
        {
            "name": fields.String(required=True, description="New name of the agent"),
            "description": fields.String(
                required=True, description="New description of the agent"
            ),
            "image": fields.String(
                required=False, description="New image URL or identifier"
            ),
            "source": fields.String(required=True, description="Source ID"),
            "chunks": fields.Integer(required=True, description="Chunks count"),
            "retriever": fields.String(required=True, description="Retriever ID"),
            "prompt_id": fields.String(required=True, description="Prompt ID"),
            "tools": fields.List(
                fields.String, required=False, description="List of tool identifiers"
            ),
            "agent_type": fields.String(required=True, description="Type of the agent"),
            "status": fields.String(
                required=True, description="Status of the agent (draft or published)"
            ),
        },
    )

    @api.expect(update_agent_model)
    @api.doc(description="Update an existing agent")
    def put(self, agent_id):
        decoded_token = request.decoded_token
        if not decoded_token:
            return make_response(jsonify({"success": False}), 401)
        user = decoded_token.get("sub")
        data = request.get_json()

        if not ObjectId.is_valid(agent_id):
            return make_response(
                jsonify({"success": False, "message": "Invalid agent ID format"}), 400
            )
        oid = ObjectId(agent_id)

        try:
            existing_agent = agents_collection.find_one({"_id": oid, "user": user})
        except Exception as err:
            return make_response(
                current_app.logger.error(
                    f"Error finding agent {agent_id}: {err}", exc_info=True
                ),
                jsonify({"success": False, "message": "Database error finding agent"}),
                500,
            )

        if not existing_agent:
            return make_response(
                jsonify(
                    {"success": False, "message": "Agent not found or not authorized"}
                ),
                404,
            )

        update_fields = {}
        allowed_fields = [
            "name",
            "description",
            "image",
            "source",
            "chunks",
            "retriever",
            "prompt_id",
            "tools",
            "agent_type",
            "status",
        ]

        for field in allowed_fields:
            if field in data:
                if field == "status":
                    new_status = data.get("status")
                    if new_status not in ["draft", "published"]:
                        return make_response(
                            jsonify(
                                {"success": False, "message": "Invalid status value"}
                            ),
                            400,
                        )
                    update_fields[field] = new_status
                elif field == "source":
                    source_id = data.get("source")
                    if source_id and ObjectId.is_valid(source_id):
                        update_fields[field] = DBRef("sources", ObjectId(source_id))
                    elif source_id:
                        return make_response(
                            jsonify(
                                {
                                    "success": False,
                                    "message": "Invalid source ID format provided",
                                }
                            ),
                            400,
                        )
                    else:
                        update_fields[field] = ""
                else:
                    update_fields[field] = data[field]

        if not update_fields:
            return make_response(
                jsonify({"success": False, "message": "No update data provided"}), 400
            )

        final_status = update_fields.get("status", existing_agent.get("status"))
        if final_status == "published":
            required_published_fields = [
                "name",
                "description",
                "source",
                "chunks",
                "retriever",
                "prompt_id",
                "agent_type",
            ]
            missing_published_fields = []
            for req_field in required_published_fields:
                final_value = update_fields.get(
                    req_field, existing_agent.get(req_field)
                )
                if req_field == "source" and final_value:
                    if not isinstance(final_value, DBRef):
                        missing_published_fields.append(req_field)

            if missing_published_fields:
                return make_response(
                    jsonify(
                        {
                            "success": False,
                            "message": f"Cannot publish agent. Missing or invalid required fields: {', '.join(missing_published_fields)}",
                        }
                    ),
                    400,
                )

        update_fields["updatedAt"] = datetime.datetime.now(datetime.timezone.utc)

        try:
            result = agents_collection.update_one(
                {"_id": oid, "user": user}, {"$set": update_fields}
            )

            if result.matched_count == 0:
                return make_response(
                    jsonify(
                        {
                            "success": False,
                            "message": "Agent not found or update failed unexpectedly",
                        }
                    ),
                    404,
                )
            if result.modified_count == 0 and result.matched_count == 1:
                return make_response(
                    jsonify(
                        {
                            "success": True,
                            "message": "Agent found, but no changes were applied.",
                        }
                    ),
                    304,
                )

        except Exception as err:
            current_app.logger.error(
                f"Error updating agent {agent_id}: {err}", exc_info=True
            )
            return make_response(
                jsonify({"success": False, "message": "Database error during update"}),
                500,
            )

        return make_response(
            jsonify(
                {
                    "success": True,
                    "id": agent_id,
                    "message": "Agent updated successfully",
                }
            ),
            200,
        )


@user_ns.route("/api/delete_agent")
class DeleteAgent(Resource):
    @api.doc(params={"id": "ID of the agent"}, description="Delete an agent by ID")
    def delete(self):
        decoded_token = request.decoded_token
        if not decoded_token:
            return make_response(jsonify({"success": False}), 401)
        user = decoded_token.get("sub")
        agent_id = request.args.get("id")
        if not agent_id:
            return make_response(
                jsonify({"success": False, "message": "ID is required"}), 400
            )

        try:
            deleted_agent = agents_collection.find_one_and_delete(
                {"_id": ObjectId(agent_id), "user": user}
            )
            if not deleted_agent:
                return make_response(
                    jsonify({"success": False, "message": "Agent not found"}), 404
                )
            deleted_id = str(deleted_agent["_id"])

        except Exception as err:
            current_app.logger.error(f"Error deleting agent: {err}", exc_info=True)
            return make_response(jsonify({"success": False}), 400)

        return make_response(jsonify({"id": deleted_id}), 200)


@user_ns.route("/api/pinned_agents")
class PinnedAgents(Resource):
    @api.doc(description="Get pinned agents for the user")
    def get(self):
        decoded_token = request.decoded_token
        if not decoded_token:
            return make_response(jsonify({"success": False}), 401)
        user = decoded_token.get("sub")
        try:
            pinned_agents = agents_collection.find({"user": user, "pinned": True})
            list_pinned_agents = [
                {
                    "id": str(agent["_id"]),
                    "name": agent.get("name", ""),
                    "description": agent.get("description", ""),
                    "source": (
                        str(db.dereference(agent["source"])["_id"])
                        if "source" in agent and isinstance(agent["source"], DBRef)
                        else ""
                    ),
                    "chunks": agent.get("chunks", ""),
                    "retriever": agent.get("retriever", ""),
                    "prompt_id": agent.get("prompt_id", ""),
                    "tools": agent.get("tools", []),
                    "agent_type": agent.get("agent_type", ""),
                    "status": agent.get("status", ""),
                    "created_at": agent.get("createdAt", ""),
                    "updated_at": agent.get("updatedAt", ""),
                    "last_used_at": agent.get("lastUsedAt", ""),
                    "key": (
                        f"{agent['key'][:4]}...{agent['key'][-4:]}"
                        if "key" in agent
                        else ""
                    ),
                    "pinned": agent.get("pinned", False),
                }
                for agent in pinned_agents
                if "source" in agent or "retriever" in agent
            ]
        except Exception as err:
            current_app.logger.error(f"Error retrieving pinned agents: {err}")
            return make_response(jsonify({"success": False}), 400)
        return make_response(jsonify(list_pinned_agents), 200)


@user_ns.route("/api/pin_agent")
class PinAgent(Resource):
    @api.doc(params={"id": "ID of the agent"}, description="Pin or unpin an agent")
    def post(self):
        decoded_token = request.decoded_token
        if not decoded_token:
            return make_response(jsonify({"success": False}), 401)
        user = decoded_token.get("sub")
        agent_id = request.args.get("id")
        if not agent_id:
            return make_response(
                jsonify({"success": False, "message": "ID is required"}), 400
            )

        try:
            agent = agents_collection.find_one(
                {"_id": ObjectId(agent_id), "user": user}
            )
            if not agent:
                return make_response(
                    jsonify({"success": False, "message": "Agent not found"}), 404
                )

            pinned_status = not agent.get("pinned", False)
            agents_collection.update_one(
                {"_id": ObjectId(agent_id), "user": user},
                {"$set": {"pinned": pinned_status}},
            )
        except Exception as err:
            current_app.logger.error(f"Error pinning/unpinning agent: {err}")
            return make_response(jsonify({"success": False}), 400)

        return make_response(jsonify({"success": True}), 200)


@user_ns.route("/api/shared_agent")
class SharedAgent(Resource):
    @api.doc(
        params={
            "token": "Shared token of the agent",
        },
        description="Get a shared agent by token or ID",
    )
    def get(self):
        shared_token = request.args.get("token")

        if not shared_token:
            return make_response(
                jsonify({"success": False, "message": "Token or ID is required"}), 400
            )

        try:
            query = {}
            query["shared_publicly"] = True
            query["shared_token"] = shared_token

            shared_agent = agents_collection.find_one(query)
            if not shared_agent:
                return make_response(
                    jsonify({"success": False, "message": "Shared agent not found"}),
                    404,
                )

            data = {
                "id": str(shared_agent["_id"]),
                "user": shared_agent.get("user", ""),
                "name": shared_agent.get("name", ""),
                "description": shared_agent.get("description", ""),
                "tools": shared_agent.get("tools", []),
                "agent_type": shared_agent.get("agent_type", ""),
                "status": shared_agent.get("status", ""),
                "created_at": shared_agent.get("createdAt", ""),
                "updated_at": shared_agent.get("updatedAt", ""),
                "shared": shared_agent.get("shared_publicly", False),
                "shared_token": shared_agent.get("shared_token", ""),
                "shared_metadata": shared_agent.get("shared_metadata", {}),
            }

            if data["tools"]:
                enriched_tools = []
                for tool in data["tools"]:
                    tool_data = user_tools_collection.find_one({"_id": ObjectId(tool)})
                    if tool_data:
                        enriched_tools.append(tool_data.get("displayName", ""))
                data["tools"] = enriched_tools

        except Exception as err:
            current_app.logger.error(f"Error retrieving shared agent: {err}")
            return make_response(jsonify({"success": False}), 400)

        return make_response(jsonify(data), 200)


@user_ns.route("/api/shared_agents")
class SharedAgents(Resource):
    @api.doc(description="Get shared agents")
    def get(self):
        try:
            decoded_token = request.decoded_token
            if not decoded_token:
                return make_response(jsonify({"success": False}), 401)
            user = decoded_token.get("sub")
            shared_agents = agents_collection.find(
                {"shared_publicly": True, "user": {"$ne": user}}
            )
            list_shared_agents = [
                {
                    "id": str(shared_agent["_id"]),
                    "name": shared_agent.get("name", ""),
                    "description": shared_agent.get("description", ""),
                    "tools": shared_agent.get("tools", []),
                    "agent_type": shared_agent.get("agent_type", ""),
                    "status": shared_agent.get("status", ""),
                    "created_at": shared_agent.get("createdAt", ""),
                    "updated_at": shared_agent.get("updatedAt", ""),
                    "shared": shared_agent.get("shared_publicly", False),
                    "shared_token": shared_agent.get("shared_token", ""),
                    "shared_metadata": shared_agent.get("shared_metadata", {}),
                }
                for shared_agent in shared_agents
            ]
        except Exception as err:
            current_app.logger.error(f"Error retrieving shared agents: {err}")
            return make_response(jsonify({"success": False}), 400)
        return make_response(jsonify(list_shared_agents), 200)


@user_ns.route("/api/share_agent")
class ShareAgent(Resource):
    @api.expect(
        api.model(
            "ShareAgentModel",
            {
                "id": fields.String(required=True, description="ID of the agent"),
                "shared": fields.Boolean(
                    required=True, description="Share or unshare the agent"
                ),
                "username": fields.String(
                    required=False, description="Name of the user"
                ),
            },
        )
    )
    @api.doc(description="Share or unshare an agent")
    def put(self):
        decoded_token = request.decoded_token
        if not decoded_token:
            return make_response(jsonify({"success": False}), 401)

        user = decoded_token.get("sub")

        data = request.get_json()
        if not data:
            return make_response(
                jsonify({"success": False, "message": "Missing JSON body"}), 400
            )

        agent_id = data.get("id")
        shared = data.get("shared")
        username = data.get("username", "")

        if not agent_id:
            return make_response(
                jsonify({"success": False, "message": "ID is required"}), 400
            )

        if shared is None:
            return make_response(
                jsonify(
                    {
                        "success": False,
                        "message": "Shared parameter is required and must be true or false",
                    }
                ),
                400,
            )

        try:
            try:
                agent_oid = ObjectId(agent_id)
            except Exception:
                return make_response(
                    jsonify({"success": False, "message": "Invalid agent ID"}), 400
                )

            agent = agents_collection.find_one({"_id": agent_oid, "user": user})
            if not agent:
                return make_response(
                    jsonify({"success": False, "message": "Agent not found"}), 404
                )

            if shared:
                shared_metadata = {
                    "shared_by": username,
                    "shared_at": datetime.datetime.now(datetime.timezone.utc),
                }
                shared_token = secrets.token_urlsafe(32)
                agents_collection.update_one(
                    {"_id": agent_oid, "user": user},
                    {
                        "$set": {
                            "shared_publicly": shared,
                            "shared_metadata": shared_metadata,
                            "shared_token": shared_token,
                        }
                    },
                )
            else:
                agents_collection.update_one(
                    {"_id": agent_oid, "user": user},
                    {"$set": {"shared_publicly": shared, "shared_token": None}},
                    {"$unset": {"shared_metadata": ""}},
                )

        except Exception as err:
            current_app.logger.error(f"Error sharing/unsharing agent: {err}")
            return make_response(jsonify({"success": False, "error": str(err)}), 400)

        shared_token = shared_token if shared else None
        return make_response(
            jsonify({"success": True, "shared_token": shared_token}), 200
        )


@user_ns.route("/api/agent_webhook")
class AgentWebhook(Resource):
    @api.doc(
        params={"id": "ID of the agent"},
        description="Generate webhook URL for the agent",
    )
    def get(self):
        decoded_token = request.decoded_token
        if not decoded_token:
            return make_response(jsonify({"success": False}), 401)
        user = decoded_token.get("sub")
        agent_id = request.args.get("id")
        if not agent_id:
            return make_response(
                jsonify({"success": False, "message": "ID is required"}), 400
            )

        try:
            agent = agents_collection.find_one(
                {"_id": ObjectId(agent_id), "user": user}
            )
            if not agent:
                return make_response(
                    jsonify({"success": False, "message": "Agent not found"}), 404
                )

            webhook_token = agent.get("incoming_webhook_token")
            if not webhook_token:
                webhook_token = secrets.token_urlsafe(32)
                agents_collection.update_one(
                    {"_id": ObjectId(agent_id), "user": user},
                    {"$set": {"incoming_webhook_token": webhook_token}},
                )
            base_url = settings.API_URL.rstrip("/")
            full_webhook_url = f"{base_url}/api/webhooks/agents/{webhook_token}"

        except Exception as err:
            current_app.logger.error(
                f"Error generating webhook URL: {err}", exc_info=True
            )
            return make_response(
                jsonify({"success": False, "message": "Error generating webhook URL"}),
                400,
            )
        return make_response(
            jsonify({"success": True, "webhook_url": full_webhook_url}), 200
        )


def require_agent(func):
    @wraps(func)
    def wrapper(*args, **kwargs):
        webhook_token = kwargs.get("webhook_token")
        if not webhook_token:
            return make_response(
                jsonify({"success": False, "message": "Webhook token missing"}), 400
            )

        agent = agents_collection.find_one(
            {"incoming_webhook_token": webhook_token}, {"_id": 1}
        )
        if not agent:
            current_app.logger.warning(
                f"Webhook attempt with invalid token: {webhook_token}"
            )
            return make_response(
                jsonify({"success": False, "message": "Agent not found"}), 404
            )

        kwargs["agent"] = agent
        kwargs["agent_id_str"] = str(agent["_id"])
        return func(*args, **kwargs)

    return wrapper


@user_ns.route("/api/webhooks/agents/<string:webhook_token>")
class AgentWebhookListener(Resource):
    method_decorators = [require_agent]

    def _enqueue_webhook_task(self, agent_id_str, payload, source_method):
        if not payload:
            current_app.logger.warning(
                f"Webhook ({source_method}) received for agent {agent_id_str} with empty payload."
            )

        current_app.logger.info(
            f"Incoming {source_method} webhook for agent {agent_id_str}. Enqueuing task with payload: {payload}"
        )

        try:
            task = process_agent_webhook.delay(
                agent_id=agent_id_str,
                payload=payload,
            )
            current_app.logger.info(
                f"Task {task.id} enqueued for agent {agent_id_str} ({source_method})."
            )
            return make_response(jsonify({"success": True, "task_id": task.id}), 200)
        except Exception as err:
            current_app.logger.error(
                f"Error enqueuing webhook task ({source_method}) for agent {agent_id_str}: {err}",
                exc_info=True,
            )
            return make_response(
                jsonify({"success": False, "message": "Error processing webhook"}), 500
            )

    @api.doc(
        description="Webhook listener for agent events (POST). Expects JSON payload, which is used to trigger processing.",
    )
    def post(self, webhook_token, agent, agent_id_str):
        payload = request.get_json()
        if payload is None:
            return make_response(
                jsonify(
                    {
                        "success": False,
                        "message": "Invalid or missing JSON data in request body",
                    }
                ),
                400,
            )
        return self._enqueue_webhook_task(agent_id_str, payload, source_method="POST")

    @api.doc(
        description="Webhook listener for agent events (GET). Uses URL query parameters as payload to trigger processing.",
    )
    def get(self, webhook_token, agent, agent_id_str):
        payload = request.args.to_dict(flat=True)
        return self._enqueue_webhook_task(agent_id_str, payload, source_method="GET")


@user_ns.route("/api/share")
class ShareConversation(Resource):
    share_conversation_model = api.model(
        "ShareConversationModel",
        {
            "conversation_id": fields.String(
                required=True, description="Conversation ID"
            ),
            "user": fields.String(description="User ID (optional)"),
            "prompt_id": fields.String(description="Prompt ID (optional)"),
            "chunks": fields.Integer(description="Chunks count (optional)"),
        },
    )

    @api.expect(share_conversation_model)
    @api.doc(description="Share a conversation")
    def post(self):
        decoded_token = request.decoded_token
        if not decoded_token:
            return make_response(jsonify({"success": False}), 401)
        user = decoded_token.get("sub")
        data = request.get_json()
        required_fields = ["conversation_id"]
        missing_fields = check_required_fields(data, required_fields)
        if missing_fields:
            return missing_fields

        is_promptable = request.args.get("isPromptable", type=inputs.boolean)
        if is_promptable is None:
            return make_response(
                jsonify({"success": False, "message": "isPromptable is required"}), 400
            )
        conversation_id = data["conversation_id"]

        try:
            conversation = conversations_collection.find_one(
                {"_id": ObjectId(conversation_id)}
            )
            if conversation is None:
                return make_response(
                    jsonify(
                        {
                            "status": "error",
                            "message": "Conversation does not exist",
                        }
                    ),
                    404,
                )

            current_n_queries = len(conversation["queries"])
            explicit_binary = Binary.from_uuid(
                uuid.uuid4(), UuidRepresentation.STANDARD
            )

            if is_promptable:
                prompt_id = data.get("prompt_id", "default")
                chunks = data.get("chunks", "2")

                name = conversation["name"] + "(shared)"
                new_api_key_data = {
                    "prompt_id": prompt_id,
                    "chunks": chunks,
                    "user": user,
                }

                if "source" in data and ObjectId.is_valid(data["source"]):
                    new_api_key_data["source"] = DBRef(
                        "sources", ObjectId(data["source"])
                    )
                if "retriever" in data:
                    new_api_key_data["retriever"] = data["retriever"]

                pre_existing_api_document = agents_collection.find_one(new_api_key_data)
                if pre_existing_api_document:
                    api_uuid = pre_existing_api_document["key"]
                    pre_existing = shared_conversations_collections.find_one(
                        {
                            "conversation_id": DBRef(
                                "conversations", ObjectId(conversation_id)
                            ),
                            "isPromptable": is_promptable,
                            "first_n_queries": current_n_queries,
                            "user": user,
                            "api_key": api_uuid,
                        }
                    )
                    if pre_existing is not None:
                        return make_response(
                            jsonify(
                                {
                                    "success": True,
                                    "identifier": str(pre_existing["uuid"].as_uuid()),
                                }
                            ),
                            200,
                        )
                    else:
                        shared_conversations_collections.insert_one(
                            {
                                "uuid": explicit_binary,
                                "conversation_id": {
                                    "$ref": "conversations",
                                    "$id": ObjectId(conversation_id),
                                },
                                "isPromptable": is_promptable,
                                "first_n_queries": current_n_queries,
                                "user": user,
                                "api_key": api_uuid,
                            }
                        )
                        return make_response(
                            jsonify(
                                {
                                    "success": True,
                                    "identifier": str(explicit_binary.as_uuid()),
                                }
                            ),
                            201,
                        )
                else:
                    api_uuid = str(uuid.uuid4())
                    new_api_key_data["key"] = api_uuid
                    new_api_key_data["name"] = name

                    if "source" in data and ObjectId.is_valid(data["source"]):
                        new_api_key_data["source"] = DBRef(
                            "sources", ObjectId(data["source"])
                        )
                    if "retriever" in data:
                        new_api_key_data["retriever"] = data["retriever"]

                    agents_collection.insert_one(new_api_key_data)
                    shared_conversations_collections.insert_one(
                        {
                            "uuid": explicit_binary,
                            "conversation_id": {
                                "$ref": "conversations",
                                "$id": ObjectId(conversation_id),
                            },
                            "isPromptable": is_promptable,
                            "first_n_queries": current_n_queries,
                            "user": user,
                            "api_key": api_uuid,
                        }
                    )
                    return make_response(
                        jsonify(
                            {
                                "success": True,
                                "identifier": str(explicit_binary.as_uuid()),
                            }
                        ),
                        201,
                    )

            pre_existing = shared_conversations_collections.find_one(
                {
                    "conversation_id": DBRef(
                        "conversations", ObjectId(conversation_id)
                    ),
                    "isPromptable": is_promptable,
                    "first_n_queries": current_n_queries,
                    "user": user,
                }
            )
            if pre_existing is not None:
                return make_response(
                    jsonify(
                        {
                            "success": True,
                            "identifier": str(pre_existing["uuid"].as_uuid()),
                        }
                    ),
                    200,
                )
            else:
                shared_conversations_collections.insert_one(
                    {
                        "uuid": explicit_binary,
                        "conversation_id": {
                            "$ref": "conversations",
                            "$id": ObjectId(conversation_id),
                        },
                        "isPromptable": is_promptable,
                        "first_n_queries": current_n_queries,
                        "user": user,
                    }
                )
                return make_response(
                    jsonify(
                        {"success": True, "identifier": str(explicit_binary.as_uuid())}
                    ),
                    201,
                )
        except Exception as err:
            current_app.logger.error(
                f"Error sharing conversation: {err}", exc_info=True
            )
            return make_response(jsonify({"success": False}), 400)


@user_ns.route("/api/shared_conversation/<string:identifier>")
class GetPubliclySharedConversations(Resource):
    @api.doc(description="Get publicly shared conversations by identifier")
    def get(self, identifier: str):
        try:
            query_uuid = Binary.from_uuid(
                uuid.UUID(identifier), UuidRepresentation.STANDARD
            )
            shared = shared_conversations_collections.find_one({"uuid": query_uuid})
            conversation_queries = []

            if (
                shared
                and "conversation_id" in shared
                and isinstance(shared["conversation_id"], DBRef)
            ):
                conversation_ref = shared["conversation_id"]
                conversation = db.dereference(conversation_ref)
                if conversation is None:
                    return make_response(
                        jsonify(
                            {
                                "sucess": False,
                                "error": "might have broken url or the conversation does not exist",
                            }
                        ),
                        404,
                    )
                conversation_queries = conversation["queries"][
                    : (shared["first_n_queries"])
                ]
            else:
                return make_response(
                    jsonify(
                        {
                            "sucess": False,
                            "error": "might have broken url or the conversation does not exist",
                        }
                    ),
                    404,
                )
            date = conversation["_id"].generation_time.isoformat()
            res = {
                "success": True,
                "queries": conversation_queries,
                "title": conversation["name"],
                "timestamp": date,
            }
            if shared["isPromptable"] and "api_key" in shared:
                res["api_key"] = shared["api_key"]
            return make_response(jsonify(res), 200)
        except Exception as err:
            current_app.logger.error(
                f"Error getting shared conversation: {err}", exc_info=True
            )
            return make_response(jsonify({"success": False}), 400)


@user_ns.route("/api/get_message_analytics")
class GetMessageAnalytics(Resource):
    get_message_analytics_model = api.model(
        "GetMessageAnalyticsModel",
        {
            "api_key_id": fields.String(required=False, description="API Key ID"),
            "filter_option": fields.String(
                required=False,
                description="Filter option for analytics",
                default="last_30_days",
                enum=[
                    "last_hour",
                    "last_24_hour",
                    "last_7_days",
                    "last_15_days",
                    "last_30_days",
                ],
            ),
        },
    )

    @api.expect(get_message_analytics_model)
    @api.doc(description="Get message analytics based on filter option")
    def post(self):
        decoded_token = request.decoded_token
        if not decoded_token:
            return make_response(jsonify({"success": False}), 401)
        user = decoded_token.get("sub")
        data = request.get_json()
        api_key_id = data.get("api_key_id")
        filter_option = data.get("filter_option", "last_30_days")

        try:
            api_key = (
                agents_collection.find_one({"_id": ObjectId(api_key_id), "user": user})[
                    "key"
                ]
                if api_key_id
                else None
            )
        except Exception as err:
            current_app.logger.error(f"Error getting API key: {err}", exc_info=True)
            return make_response(jsonify({"success": False}), 400)

        end_date = datetime.datetime.now(datetime.timezone.utc)

        if filter_option == "last_hour":
            start_date = end_date - datetime.timedelta(hours=1)
            group_format = "%Y-%m-%d %H:%M:00"
        elif filter_option == "last_24_hour":
            start_date = end_date - datetime.timedelta(hours=24)
            group_format = "%Y-%m-%d %H:00"
        else:
            if filter_option in ["last_7_days", "last_15_days", "last_30_days"]:
                filter_days = (
                    6
                    if filter_option == "last_7_days"
                    else 14 if filter_option == "last_15_days" else 29
                )
            else:
                return make_response(
                    jsonify({"success": False, "message": "Invalid option"}), 400
                )
            start_date = end_date - datetime.timedelta(days=filter_days)
            start_date = start_date.replace(hour=0, minute=0, second=0, microsecond=0)
            end_date = end_date.replace(
                hour=23, minute=59, second=59, microsecond=999999
            )
            group_format = "%Y-%m-%d"

        try:
            match_stage = {
                "$match": {
                    "user": user,
                }
            }
            if api_key:
                match_stage["$match"]["api_key"] = api_key

            pipeline = [
                match_stage,
                {"$unwind": "$queries"},
                {
                    "$match": {
                        "queries.timestamp": {"$gte": start_date, "$lte": end_date}
                    }
                },
                {
                    "$group": {
                        "_id": {
                            "$dateToString": {
                                "format": group_format,
                                "date": "$queries.timestamp",
                            }
                        },
                        "count": {"$sum": 1},
                    }
                },
                {"$sort": {"_id": 1}},
            ]

            message_data = conversations_collection.aggregate(pipeline)

            if filter_option == "last_hour":
                intervals = generate_minute_range(start_date, end_date)
            elif filter_option == "last_24_hour":
                intervals = generate_hourly_range(start_date, end_date)
            else:
                intervals = generate_date_range(start_date, end_date)

            daily_messages = {interval: 0 for interval in intervals}

            for entry in message_data:
                daily_messages[entry["_id"]] = entry["count"]

        except Exception as err:
            current_app.logger.error(
                f"Error getting message analytics: {err}", exc_info=True
            )
            return make_response(jsonify({"success": False}), 400)

        return make_response(
            jsonify({"success": True, "messages": daily_messages}), 200
        )


@user_ns.route("/api/get_token_analytics")
class GetTokenAnalytics(Resource):
    get_token_analytics_model = api.model(
        "GetTokenAnalyticsModel",
        {
            "api_key_id": fields.String(required=False, description="API Key ID"),
            "filter_option": fields.String(
                required=False,
                description="Filter option for analytics",
                default="last_30_days",
                enum=[
                    "last_hour",
                    "last_24_hour",
                    "last_7_days",
                    "last_15_days",
                    "last_30_days",
                ],
            ),
        },
    )

    @api.expect(get_token_analytics_model)
    @api.doc(description="Get token analytics data")
    def post(self):
        decoded_token = request.decoded_token
        if not decoded_token:
            return make_response(jsonify({"success": False}), 401)
        user = decoded_token.get("sub")
        data = request.get_json()
        api_key_id = data.get("api_key_id")
        filter_option = data.get("filter_option", "last_30_days")

        try:
            api_key = (
                agents_collection.find_one({"_id": ObjectId(api_key_id), "user": user})[
                    "key"
                ]
                if api_key_id
                else None
            )
        except Exception as err:
            current_app.logger.error(f"Error getting API key: {err}", exc_info=True)
            return make_response(jsonify({"success": False}), 400)

        end_date = datetime.datetime.now(datetime.timezone.utc)

        if filter_option == "last_hour":
            start_date = end_date - datetime.timedelta(hours=1)
            group_format = "%Y-%m-%d %H:%M:00"
            group_stage = {
                "$group": {
                    "_id": {
                        "minute": {
                            "$dateToString": {
                                "format": group_format,
                                "date": "$timestamp",
                            }
                        }
                    },
                    "total_tokens": {
                        "$sum": {"$add": ["$prompt_tokens", "$generated_tokens"]}
                    },
                }
            }
        elif filter_option == "last_24_hour":
            start_date = end_date - datetime.timedelta(hours=24)
            group_format = "%Y-%m-%d %H:00"
            group_stage = {
                "$group": {
                    "_id": {
                        "hour": {
                            "$dateToString": {
                                "format": group_format,
                                "date": "$timestamp",
                            }
                        }
                    },
                    "total_tokens": {
                        "$sum": {"$add": ["$prompt_tokens", "$generated_tokens"]}
                    },
                }
            }
        else:
            if filter_option in ["last_7_days", "last_15_days", "last_30_days"]:
                filter_days = (
                    6
                    if filter_option == "last_7_days"
                    else (14 if filter_option == "last_15_days" else 29)
                )
            else:
                return make_response(
                    jsonify({"success": False, "message": "Invalid option"}), 400
                )
            start_date = end_date - datetime.timedelta(days=filter_days)
            start_date = start_date.replace(hour=0, minute=0, second=0, microsecond=0)
            end_date = end_date.replace(
                hour=23, minute=59, second=59, microsecond=999999
            )
            group_format = "%Y-%m-%d"
            group_stage = {
                "$group": {
                    "_id": {
                        "day": {
                            "$dateToString": {
                                "format": group_format,
                                "date": "$timestamp",
                            }
                        }
                    },
                    "total_tokens": {
                        "$sum": {"$add": ["$prompt_tokens", "$generated_tokens"]}
                    },
                }
            }

        try:
            match_stage = {
                "$match": {
                    "user_id": user,
                    "timestamp": {"$gte": start_date, "$lte": end_date},
                }
            }
            if api_key:
                match_stage["$match"]["api_key"] = api_key

            token_usage_data = token_usage_collection.aggregate(
                [
                    match_stage,
                    group_stage,
                    {"$sort": {"_id": 1}},
                ]
            )

            if filter_option == "last_hour":
                intervals = generate_minute_range(start_date, end_date)
            elif filter_option == "last_24_hour":
                intervals = generate_hourly_range(start_date, end_date)
            else:
                intervals = generate_date_range(start_date, end_date)

            daily_token_usage = {interval: 0 for interval in intervals}

            for entry in token_usage_data:
                if filter_option == "last_hour":
                    daily_token_usage[entry["_id"]["minute"]] = entry["total_tokens"]
                elif filter_option == "last_24_hour":
                    daily_token_usage[entry["_id"]["hour"]] = entry["total_tokens"]
                else:
                    daily_token_usage[entry["_id"]["day"]] = entry["total_tokens"]

        except Exception as err:
            current_app.logger.error(
                f"Error getting token analytics: {err}", exc_info=True
            )
            return make_response(jsonify({"success": False}), 400)

        return make_response(
            jsonify({"success": True, "token_usage": daily_token_usage}), 200
        )


@user_ns.route("/api/get_feedback_analytics")
class GetFeedbackAnalytics(Resource):
    get_feedback_analytics_model = api.model(
        "GetFeedbackAnalyticsModel",
        {
            "api_key_id": fields.String(required=False, description="API Key ID"),
            "filter_option": fields.String(
                required=False,
                description="Filter option for analytics",
                default="last_30_days",
                enum=[
                    "last_hour",
                    "last_24_hour",
                    "last_7_days",
                    "last_15_days",
                    "last_30_days",
                ],
            ),
        },
    )

    @api.expect(get_feedback_analytics_model)
    @api.doc(description="Get feedback analytics data")
    def post(self):
        decoded_token = request.decoded_token
        if not decoded_token:
            return make_response(jsonify({"success": False}), 401)
        user = decoded_token.get("sub")
        data = request.get_json()
        api_key_id = data.get("api_key_id")
        filter_option = data.get("filter_option", "last_30_days")

        try:
            api_key = (
                agents_collection.find_one({"_id": ObjectId(api_key_id), "user": user})[
                    "key"
                ]
                if api_key_id
                else None
            )
        except Exception as err:
            current_app.logger.error(f"Error getting API key: {err}", exc_info=True)
            return make_response(jsonify({"success": False}), 400)

        end_date = datetime.datetime.now(datetime.timezone.utc)

        if filter_option == "last_hour":
            start_date = end_date - datetime.timedelta(hours=1)
            group_format = "%Y-%m-%d %H:%M:00"
            date_field = {
                "$dateToString": {
                    "format": group_format,
                    "date": "$queries.feedback_timestamp",
                }
            }
        elif filter_option == "last_24_hour":
            start_date = end_date - datetime.timedelta(hours=24)
            group_format = "%Y-%m-%d %H:00"
            date_field = {
                "$dateToString": {
                    "format": group_format,
                    "date": "$queries.feedback_timestamp",
                }
            }
        else:
            if filter_option in ["last_7_days", "last_15_days", "last_30_days"]:
                filter_days = (
                    6
                    if filter_option == "last_7_days"
                    else (14 if filter_option == "last_15_days" else 29)
                )
            else:
                return make_response(
                    jsonify({"success": False, "message": "Invalid option"}), 400
                )
            start_date = end_date - datetime.timedelta(days=filter_days)
            start_date = start_date.replace(hour=0, minute=0, second=0, microsecond=0)
            end_date = end_date.replace(
                hour=23, minute=59, second=59, microsecond=999999
            )
            group_format = "%Y-%m-%d"
            date_field = {
                "$dateToString": {
                    "format": group_format,
                    "date": "$queries.feedback_timestamp",
                }
            }

        try:
            match_stage = {
                "$match": {
                    "queries.feedback_timestamp": {
                        "$gte": start_date,
                        "$lte": end_date,
                    },
                    "queries.feedback": {"$exists": True},
                }
            }
            if api_key:
                match_stage["$match"]["api_key"] = api_key

            pipeline = [
                match_stage,
                {"$unwind": "$queries"},
                {"$match": {"queries.feedback": {"$exists": True}}},
                {
                    "$group": {
                        "_id": {"time": date_field, "feedback": "$queries.feedback"},
                        "count": {"$sum": 1},
                    }
                },
                {
                    "$group": {
                        "_id": "$_id.time",
                        "positive": {
                            "$sum": {
                                "$cond": [
                                    {"$eq": ["$_id.feedback", "LIKE"]},
                                    "$count",
                                    0,
                                ]
                            }
                        },
                        "negative": {
                            "$sum": {
                                "$cond": [
                                    {"$eq": ["$_id.feedback", "DISLIKE"]},
                                    "$count",
                                    0,
                                ]
                            }
                        },
                    }
                },
                {"$sort": {"_id": 1}},
            ]

            feedback_data = conversations_collection.aggregate(pipeline)

            if filter_option == "last_hour":
                intervals = generate_minute_range(start_date, end_date)
            elif filter_option == "last_24_hour":
                intervals = generate_hourly_range(start_date, end_date)
            else:
                intervals = generate_date_range(start_date, end_date)

            daily_feedback = {
                interval: {"positive": 0, "negative": 0} for interval in intervals
            }

            for entry in feedback_data:
                daily_feedback[entry["_id"]] = {
                    "positive": entry["positive"],
                    "negative": entry["negative"],
                }

        except Exception as err:
            current_app.logger.error(
                f"Error getting feedback analytics: {err}", exc_info=True
            )
            return make_response(jsonify({"success": False}), 400)

        return make_response(
            jsonify({"success": True, "feedback": daily_feedback}), 200
        )


@user_ns.route("/api/get_user_logs")
class GetUserLogs(Resource):
    get_user_logs_model = api.model(
        "GetUserLogsModel",
        {
            "page": fields.Integer(
                required=False,
                description="Page number for pagination",
                default=1,
            ),
            "api_key_id": fields.String(required=False, description="API Key ID"),
            "page_size": fields.Integer(
                required=False,
                description="Number of logs per page",
                default=10,
            ),
        },
    )

    @api.expect(get_user_logs_model)
    @api.doc(description="Get user logs with pagination")
    def post(self):
        decoded_token = request.decoded_token
        if not decoded_token:
            return make_response(jsonify({"success": False}), 401)
        user = decoded_token.get("sub")
        data = request.get_json()
        page = int(data.get("page", 1))
        api_key_id = data.get("api_key_id")
        page_size = int(data.get("page_size", 10))
        skip = (page - 1) * page_size

        try:
            api_key = (
                agents_collection.find_one({"_id": ObjectId(api_key_id)})["key"]
                if api_key_id
                else None
            )
        except Exception as err:
            current_app.logger.error(f"Error getting API key: {err}", exc_info=True)
            return make_response(jsonify({"success": False}), 400)

        query = {"user": user}
        if api_key:
            query = {"api_key": api_key}

        items_cursor = (
            user_logs_collection.find(query)
            .sort("timestamp", -1)
            .skip(skip)
            .limit(page_size + 1)
        )
        items = list(items_cursor)

        results = [
            {
                "id": str(item.get("_id")),
                "action": item.get("action"),
                "level": item.get("level"),
                "user": item.get("user"),
                "question": item.get("question"),
                "sources": item.get("sources"),
                "retriever_params": item.get("retriever_params"),
                "timestamp": item.get("timestamp"),
            }
            for item in items[:page_size]
        ]

        has_more = len(items) > page_size

        return make_response(
            jsonify(
                {
                    "success": True,
                    "logs": results,
                    "page": page,
                    "page_size": page_size,
                    "has_more": has_more,
                }
            ),
            200,
        )


@user_ns.route("/api/manage_sync")
class ManageSync(Resource):
    manage_sync_model = api.model(
        "ManageSyncModel",
        {
            "source_id": fields.String(required=True, description="Source ID"),
            "sync_frequency": fields.String(
                required=True,
                description="Sync frequency (never, daily, weekly, monthly)",
            ),
        },
    )

    @api.expect(manage_sync_model)
    @api.doc(description="Manage sync frequency for sources")
    def post(self):
        decoded_token = request.decoded_token
        if not decoded_token:
            return make_response(jsonify({"success": False}), 401)
        user = decoded_token.get("sub")
        data = request.get_json()
        required_fields = ["source_id", "sync_frequency"]
        missing_fields = check_required_fields(data, required_fields)
        if missing_fields:
            return missing_fields

        source_id = data["source_id"]
        sync_frequency = data["sync_frequency"]

        if sync_frequency not in ["never", "daily", "weekly", "monthly"]:
            return make_response(
                jsonify({"success": False, "message": "Invalid frequency"}), 400
            )

        update_data = {"$set": {"sync_frequency": sync_frequency}}
        try:
            sources_collection.update_one(
                {
                    "_id": ObjectId(source_id),
                    "user": user,
                },
                update_data,
            )
        except Exception as err:
            current_app.logger.error(
                f"Error updating sync frequency: {err}", exc_info=True
            )
            return make_response(jsonify({"success": False}), 400)

        return make_response(jsonify({"success": True}), 200)


@user_ns.route("/api/tts")
class TextToSpeech(Resource):
    tts_model = api.model(
        "TextToSpeechModel",
        {
            "text": fields.String(
                required=True, description="Text to be synthesized as audio"
            ),
        },
    )

    @api.expect(tts_model)
    @api.doc(description="Synthesize audio speech from text")
    def post(self):
        data = request.get_json()
        text = data["text"]
        try:
            tts_instance = GoogleTTS()
            audio_base64, detected_language = tts_instance.text_to_speech(text)
            return make_response(
                jsonify(
                    {
                        "success": True,
                        "audio_base64": audio_base64,
                        "lang": detected_language,
                    }
                ),
                200,
            )
        except Exception as err:
            current_app.logger.error(f"Error synthesizing audio: {err}", exc_info=True)
            return make_response(jsonify({"success": False}), 400)


@user_ns.route("/api/available_tools")
class AvailableTools(Resource):
    @api.doc(description="Get available tools for a user")
    def get(self):
        try:
            tools_metadata = []
            for tool_name, tool_instance in tool_manager.tools.items():
                doc = tool_instance.__doc__.strip()
                lines = doc.split("\n", 1)
                name = lines[0].strip()
                description = lines[1].strip() if len(lines) > 1 else ""
                tools_metadata.append(
                    {
                        "name": tool_name,
                        "displayName": name,
                        "description": description,
                        "configRequirements": tool_instance.get_config_requirements(),
                        "actions": tool_instance.get_actions_metadata(),
                    }
                )
        except Exception as err:
            current_app.logger.error(
                f"Error getting available tools: {err}", exc_info=True
            )
            return make_response(jsonify({"success": False}), 400)

        return make_response(jsonify({"success": True, "data": tools_metadata}), 200)


@user_ns.route("/api/get_tools")
class GetTools(Resource):
    @api.doc(description="Get tools created by a user")
    def get(self):
        try:
            decoded_token = request.decoded_token
            if not decoded_token:
                return make_response(jsonify({"success": False}), 401)
            user = decoded_token.get("sub")
            tools = user_tools_collection.find({"user": user})
            user_tools = []
            for tool in tools:
                tool["id"] = str(tool["_id"])
                tool.pop("_id")
                user_tools.append(tool)
        except Exception as err:
            current_app.logger.error(f"Error getting user tools: {err}", exc_info=True)
            return make_response(jsonify({"success": False}), 400)

        return make_response(jsonify({"success": True, "tools": user_tools}), 200)


@user_ns.route("/api/create_tool")
class CreateTool(Resource):
    @api.expect(
        api.model(
            "CreateToolModel",
            {
                "name": fields.String(required=True, description="Name of the tool"),
                "displayName": fields.String(
                    required=True, description="Display name for the tool"
                ),
                "description": fields.String(
                    required=True, description="Tool description"
                ),
                "config": fields.Raw(
                    required=True, description="Configuration of the tool"
                ),
                "actions": fields.List(
                    fields.Raw,
                    required=True,
                    description="Actions the tool can perform",
                ),
                "status": fields.Boolean(
                    required=True, description="Status of the tool"
                ),
            },
        )
    )
    @api.doc(description="Create a new tool")
    def post(self):
        decoded_token = request.decoded_token
        if not decoded_token:
            return make_response(jsonify({"success": False}), 401)
        user = decoded_token.get("sub")
        data = request.get_json()
        required_fields = [
            "name",
            "displayName",
            "description",
            "actions",
            "config",
            "status",
        ]
        missing_fields = check_required_fields(data, required_fields)
        if missing_fields:
            return missing_fields

        transformed_actions = []
        for action in data["actions"]:
            action["active"] = True
            if "parameters" in action:
                if "properties" in action["parameters"]:
                    for param_name, param_details in action["parameters"][
                        "properties"
                    ].items():
                        param_details["filled_by_llm"] = True
                        param_details["value"] = ""
            transformed_actions.append(action)
        try:
            new_tool = {
                "user": user,
                "name": data["name"],
                "displayName": data["displayName"],
                "description": data["description"],
                "actions": transformed_actions,
                "config": data["config"],
                "status": data["status"],
            }
            resp = user_tools_collection.insert_one(new_tool)
            new_id = str(resp.inserted_id)
        except Exception as err:
            current_app.logger.error(f"Error creating tool: {err}", exc_info=True)
            return make_response(jsonify({"success": False}), 400)

        return make_response(jsonify({"id": new_id}), 200)


@user_ns.route("/api/update_tool")
class UpdateTool(Resource):
    @api.expect(
        api.model(
            "UpdateToolModel",
            {
                "id": fields.String(required=True, description="Tool ID"),
                "name": fields.String(description="Name of the tool"),
                "displayName": fields.String(description="Display name for the tool"),
                "description": fields.String(description="Tool description"),
                "config": fields.Raw(description="Configuration of the tool"),
                "actions": fields.List(
                    fields.Raw, description="Actions the tool can perform"
                ),
                "status": fields.Boolean(description="Status of the tool"),
            },
        )
    )
    @api.doc(description="Update a tool by ID")
    def post(self):
        decoded_token = request.decoded_token
        if not decoded_token:
            return make_response(jsonify({"success": False}), 401)
        user = decoded_token.get("sub")
        data = request.get_json()
        required_fields = ["id"]
        missing_fields = check_required_fields(data, required_fields)
        if missing_fields:
            return missing_fields

        try:
            update_data = {}
            if "name" in data:
                update_data["name"] = data["name"]
            if "displayName" in data:
                update_data["displayName"] = data["displayName"]
            if "description" in data:
                update_data["description"] = data["description"]
            if "actions" in data:
                update_data["actions"] = data["actions"]
            if "config" in data:
                if "actions" in data["config"]:
                    for action_name in list(data["config"]["actions"].keys()):
                        if not validate_function_name(action_name):
                            return make_response(
                                jsonify(
                                    {
                                        "success": False,
                                        "message": f"Invalid function name '{action_name}'. Function names must match pattern '^[a-zA-Z0-9_-]+$'.",
                                        "param": "tools[].function.name",
                                    }
                                ),
                                400,
                            )
                update_data["config"] = data["config"]
            if "status" in data:
                update_data["status"] = data["status"]

            user_tools_collection.update_one(
                {"_id": ObjectId(data["id"]), "user": user},
                {"$set": update_data},
            )
        except Exception as err:
            current_app.logger.error(f"Error updating tool: {err}", exc_info=True)
            return make_response(jsonify({"success": False}), 400)

        return make_response(jsonify({"success": True}), 200)


@user_ns.route("/api/update_tool_config")
class UpdateToolConfig(Resource):
    @api.expect(
        api.model(
            "UpdateToolConfigModel",
            {
                "id": fields.String(required=True, description="Tool ID"),
                "config": fields.Raw(
                    required=True, description="Configuration of the tool"
                ),
            },
        )
    )
    @api.doc(description="Update the configuration of a tool")
    def post(self):
        decoded_token = request.decoded_token
        if not decoded_token:
            return make_response(jsonify({"success": False}), 401)
        user = decoded_token.get("sub")
        data = request.get_json()
        required_fields = ["id", "config"]
        missing_fields = check_required_fields(data, required_fields)
        if missing_fields:
            return missing_fields

        try:
            user_tools_collection.update_one(
                {"_id": ObjectId(data["id"]), "user": user},
                {"$set": {"config": data["config"]}},
            )
        except Exception as err:
            current_app.logger.error(
                f"Error updating tool config: {err}", exc_info=True
            )
            return make_response(jsonify({"success": False}), 400)

        return make_response(jsonify({"success": True}), 200)


@user_ns.route("/api/update_tool_actions")
class UpdateToolActions(Resource):
    @api.expect(
        api.model(
            "UpdateToolActionsModel",
            {
                "id": fields.String(required=True, description="Tool ID"),
                "actions": fields.List(
                    fields.Raw,
                    required=True,
                    description="Actions the tool can perform",
                ),
            },
        )
    )
    @api.doc(description="Update the actions of a tool")
    def post(self):
        decoded_token = request.decoded_token
        if not decoded_token:
            return make_response(jsonify({"success": False}), 401)
        user = decoded_token.get("sub")
        data = request.get_json()
        required_fields = ["id", "actions"]
        missing_fields = check_required_fields(data, required_fields)
        if missing_fields:
            return missing_fields

        try:
            user_tools_collection.update_one(
                {"_id": ObjectId(data["id"]), "user": user},
                {"$set": {"actions": data["actions"]}},
            )
        except Exception as err:
            current_app.logger.error(
                f"Error updating tool actions: {err}", exc_info=True
            )
            return make_response(jsonify({"success": False}), 400)

        return make_response(jsonify({"success": True}), 200)


@user_ns.route("/api/update_tool_status")
class UpdateToolStatus(Resource):
    @api.expect(
        api.model(
            "UpdateToolStatusModel",
            {
                "id": fields.String(required=True, description="Tool ID"),
                "status": fields.Boolean(
                    required=True, description="Status of the tool"
                ),
            },
        )
    )
    @api.doc(description="Update the status of a tool")
    def post(self):
        decoded_token = request.decoded_token
        if not decoded_token:
            return make_response(jsonify({"success": False}), 401)
        user = decoded_token.get("sub")
        data = request.get_json()
        required_fields = ["id", "status"]
        missing_fields = check_required_fields(data, required_fields)
        if missing_fields:
            return missing_fields

        try:
            user_tools_collection.update_one(
                {"_id": ObjectId(data["id"]), "user": user},
                {"$set": {"status": data["status"]}},
            )
        except Exception as err:
            current_app.logger.error(
                f"Error updating tool status: {err}", exc_info=True
            )
            return make_response(jsonify({"success": False}), 400)

        return make_response(jsonify({"success": True}), 200)


@user_ns.route("/api/delete_tool")
class DeleteTool(Resource):
    @api.expect(
        api.model(
            "DeleteToolModel",
            {"id": fields.String(required=True, description="Tool ID")},
        )
    )
    @api.doc(description="Delete a tool by ID")
    def post(self):
        decoded_token = request.decoded_token
        if not decoded_token:
            return make_response(jsonify({"success": False}), 401)
        user = decoded_token.get("sub")
        data = request.get_json()
        required_fields = ["id"]
        missing_fields = check_required_fields(data, required_fields)
        if missing_fields:
            return missing_fields

        try:
            result = user_tools_collection.delete_one(
                {"_id": ObjectId(data["id"]), "user": user}
            )
            if result.deleted_count == 0:
                return {"success": False, "message": "Tool not found"}, 404
        except Exception as err:
            current_app.logger.error(f"Error deleting tool: {err}", exc_info=True)
            return {"success": False}, 400

        return {"success": True}, 200


@user_ns.route("/api/get_chunks")
class GetChunks(Resource):
    @api.doc(
        description="Retrieves all chunks associated with a document",
        params={"id": "The document ID"},
    )
    def get(self):
        decoded_token = request.decoded_token
        if not decoded_token:
            return make_response(jsonify({"success": False}), 401)
        user = decoded_token.get("sub")
        doc_id = request.args.get("id")
        page = int(request.args.get("page", 1))
        per_page = int(request.args.get("per_page", 10))

        if not ObjectId.is_valid(doc_id):
            return make_response(jsonify({"error": "Invalid doc_id"}), 400)

        doc = sources_collection.find_one({"_id": ObjectId(doc_id), "user": user})
        if not doc:
            return make_response(
                jsonify({"error": "Document not found or access denied"}), 404
            )

        try:
            store = get_vector_store(doc_id)
            chunks = store.get_chunks()
            total_chunks = len(chunks)
            start = (page - 1) * per_page
            end = start + per_page
            paginated_chunks = chunks[start:end]

            return make_response(
                jsonify(
                    {
                        "page": page,
                        "per_page": per_page,
                        "total": total_chunks,
                        "chunks": paginated_chunks,
                    }
                ),
                200,
            )

        except Exception as e:
            current_app.logger.error(f"Error getting chunks: {e}", exc_info=True)
            return make_response(jsonify({"success": False}), 500)


@user_ns.route("/api/add_chunk")
class AddChunk(Resource):
    @api.expect(
        api.model(
            "AddChunkModel",
            {
                "id": fields.String(required=True, description="Document ID"),
                "text": fields.String(required=True, description="Text of the chunk"),
                "metadata": fields.Raw(
                    required=False,
                    description="Metadata associated with the chunk",
                ),
            },
        )
    )
    @api.doc(
        description="Adds a new chunk to the document",
    )
    def post(self):
        decoded_token = request.decoded_token
        if not decoded_token:
            return make_response(jsonify({"success": False}), 401)
        user = decoded_token.get("sub")
        data = request.get_json()
        required_fields = ["id", "text"]
        missing_fields = check_required_fields(data, required_fields)
        if missing_fields:
            return missing_fields

        doc_id = data.get("id")
        text = data.get("text")
        metadata = data.get("metadata", {})

        if not ObjectId.is_valid(doc_id):
            return make_response(jsonify({"error": "Invalid doc_id"}), 400)

        doc = sources_collection.find_one({"_id": ObjectId(doc_id), "user": user})
        if not doc:
            return make_response(
                jsonify({"error": "Document not found or access denied"}), 404
            )

        try:
            store = get_vector_store(doc_id)
            chunk_id = store.add_chunk(text, metadata)
            return make_response(
                jsonify({"message": "Chunk added successfully", "chunk_id": chunk_id}),
                201,
            )
        except Exception as e:
            current_app.logger.error(f"Error adding chunk: {e}", exc_info=True)
            return make_response(jsonify({"success": False}), 500)


@user_ns.route("/api/delete_chunk")
class DeleteChunk(Resource):
    @api.doc(
        description="Deletes a specific chunk from the document.",
        params={"id": "The document ID", "chunk_id": "The ID of the chunk to delete"},
    )
    def delete(self):
        decoded_token = request.decoded_token
        if not decoded_token:
            return make_response(jsonify({"success": False}), 401)
        user = decoded_token.get("sub")
        doc_id = request.args.get("id")
        chunk_id = request.args.get("chunk_id")

        if not ObjectId.is_valid(doc_id):
            return make_response(jsonify({"error": "Invalid doc_id"}), 400)

        doc = sources_collection.find_one({"_id": ObjectId(doc_id), "user": user})
        if not doc:
            return make_response(
                jsonify({"error": "Document not found or access denied"}), 404
            )

        try:
            store = get_vector_store(doc_id)
            deleted = store.delete_chunk(chunk_id)
            if deleted:
                return make_response(
                    jsonify({"message": "Chunk deleted successfully"}), 200
                )
            else:
                return make_response(
                    jsonify({"message": "Chunk not found or could not be deleted"}),
                    404,
                )
        except Exception as e:
            current_app.logger.error(f"Error deleting chunk: {e}", exc_info=True)
            return make_response(jsonify({"success": False}), 500)


@user_ns.route("/api/update_chunk")
class UpdateChunk(Resource):
    @api.expect(
        api.model(
            "UpdateChunkModel",
            {
                "id": fields.String(required=True, description="Document ID"),
                "chunk_id": fields.String(
                    required=True, description="Chunk ID to update"
                ),
                "text": fields.String(
                    required=False, description="New text of the chunk"
                ),
                "metadata": fields.Raw(
                    required=False,
                    description="Updated metadata associated with the chunk",
                ),
            },
        )
    )
    @api.doc(
        description="Updates an existing chunk in the document.",
    )
    def put(self):
        decoded_token = request.decoded_token
        if not decoded_token:
            return make_response(jsonify({"success": False}), 401)
        user = decoded_token.get("sub")
        data = request.get_json()
        required_fields = ["id", "chunk_id"]
        missing_fields = check_required_fields(data, required_fields)
        if missing_fields:
            return missing_fields

        doc_id = data.get("id")
        chunk_id = data.get("chunk_id")
        text = data.get("text")
        metadata = data.get("metadata")

        if not ObjectId.is_valid(doc_id):
            return make_response(jsonify({"error": "Invalid doc_id"}), 400)

        doc = sources_collection.find_one({"_id": ObjectId(doc_id), "user": user})
        if not doc:
            return make_response(
                jsonify({"error": "Document not found or access denied"}), 404
            )

        try:
            store = get_vector_store(doc_id)
            chunks = store.get_chunks()
            existing_chunk = next((c for c in chunks if c["doc_id"] == chunk_id), None)
            if not existing_chunk:
                return make_response(jsonify({"error": "Chunk not found"}), 404)

            deleted = store.delete_chunk(chunk_id)
            if not deleted:
                return make_response(
                    jsonify({"error": "Failed to delete existing chunk"}), 500
                )

            new_text = text if text is not None else existing_chunk["text"]
            new_metadata = (
                metadata if metadata is not None else existing_chunk["metadata"]
            )

            new_chunk_id = store.add_chunk(new_text, new_metadata)

            return make_response(
                jsonify(
                    {
                        "message": "Chunk updated successfully",
                        "new_chunk_id": new_chunk_id,
                    }
                ),
                200,
            )
        except Exception as e:
            current_app.logger.error(f"Error updating chunk: {e}", exc_info=True)
            return make_response(jsonify({"success": False}), 500)


@user_ns.route("/api/store_attachment")
class StoreAttachment(Resource):
    @api.expect(
        api.model(
            "AttachmentModel",
            {
                "file": fields.Raw(required=True, description="File to upload"),
            },
        )
    )
    @api.doc(description="Stores a single attachment without vectorization or training")
    def post(self):
        decoded_token = request.decoded_token
        if not decoded_token:
            return make_response(jsonify({"success": False}), 401)

        file = request.files.get("file")

        if not file or file.filename == "":
            return make_response(
                jsonify({"status": "error", "message": "Missing file"}),
                400,
            )

        user = secure_filename(decoded_token.get("sub"))

        try:
            attachment_id = ObjectId()
            original_filename = secure_filename(os.path.basename(file.filename))
            relative_path = f"{settings.UPLOAD_FOLDER}/{user}/attachments/{str(attachment_id)}/{original_filename}"
            
            metadata = storage.save_file(file, relative_path)
            
            file_info = {
                "filename": original_filename,
                "attachment_id": str(attachment_id),
                "path": relative_path,
                "metadata": metadata
            }

            task = store_attachment.delay(file_info, user)

            return make_response(
                jsonify(
                    {
                        "success": True,
                        "task_id": task.id,
                        "message": "File uploaded successfully. Processing started.",
                    }
                ),
                200,
            )
        except Exception as err:
            current_app.logger.error(f"Error storing attachment: {err}", exc_info=True)
            return make_response(jsonify({"success": False, "error": str(err)}), 400)<|MERGE_RESOLUTION|>--- conflicted
+++ resolved
@@ -29,6 +29,7 @@
 from application.utils import check_required_fields, validate_function_name
 from application.vectorstore.vector_creator import VectorCreator
 from application.storage.storage_creator import StorageCreator
+
 storage = StorageCreator.get_storage()
 
 mongo = MongoDB.get_client()
@@ -468,17 +469,25 @@
                 def create_zip_archive(temp_paths, job_name, storage):
                     import tempfile
 
-                    with tempfile.NamedTemporaryFile(delete=False, suffix=".zip") as temp_zip_file:
+                    with tempfile.NamedTemporaryFile(
+                        delete=False, suffix=".zip"
+                    ) as temp_zip_file:
                         zip_output_path = temp_zip_file.name
 
                     with tempfile.TemporaryDirectory() as stage_dir:
                         for path in temp_paths:
                             try:
                                 file_data = storage.get_file(path)
-                                with open(os.path.join(stage_dir, os.path.basename(path)), "wb") as f:
+                                with open(
+                                    os.path.join(stage_dir, os.path.basename(path)),
+                                    "wb",
+                                ) as f:
                                     f.write(file_data.read())
                             except Exception as e:
-                                current_app.logger.error(f"Error processing file {path} for zipping: {e}", exc_info=True)
+                                current_app.logger.error(
+                                    f"Error processing file {path} for zipping: {e}",
+                                    exc_info=True,
+                                )
                                 if os.path.exists(zip_output_path):
                                     os.remove(zip_output_path)
                                 raise
@@ -489,7 +498,9 @@
                                 root_dir=stage_dir,
                             )
                         except Exception as e:
-                            current_app.logger.error(f"Error creating zip archive: {e}", exc_info=True)
+                            current_app.logger.error(
+                                f"Error creating zip archive: {e}", exc_info=True
+                            )
                             if os.path.exists(zip_output_path):
                                 os.remove(zip_output_path)
                             raise
@@ -530,13 +541,16 @@
                         try:
                             storage.delete_file(temp_path)
                         except Exception as e:
-                            current_app.logger.error(f"Error deleting temporary file {temp_path}: {e}", exc_info=True)
+                            current_app.logger.error(
+                                f"Error deleting temporary file {temp_path}: {e}",
+                                exc_info=True,
+                            )
 
                     # Clean up the zip file if it was created
                     if zip_temp_path and os.path.exists(zip_temp_path):
                         os.remove(zip_temp_path)
 
-            else: # Keep this else block for single file upload
+            else:  # Keep this else block for single file upload
                 # For single file
                 file = files[0]
                 filename = secure_filename(file.filename)
@@ -564,7 +578,7 @@
                         ".jpeg",
                     ],
                     job_name,
-                    filename, # Corrected variable for single-file case
+                    filename,  # Corrected variable for single-file case
                     user,
                 )
 
@@ -1045,21 +1059,15 @@
                 return make_response(jsonify({"status": "Not found"}), 404)
             data = {
                 "id": str(agent["_id"]),
-<<<<<<< HEAD
-                "name": agent.get("name", ""),
+                "name": agent["name"],
                 "description": agent.get("description", ""),
                 "source": (
-                    str(db.dereference(agent["source"])["_id"])
-                    if "source" in agent and isinstance(agent["source"], DBRef)
+                    str(source_doc["_id"])
+                    if isinstance(agent.get("source"), DBRef)
+                    and (source_doc := db.dereference(agent.get("source")))
                     else ""
                 ),
-                "chunks": agent.get("chunks", ""),
-=======
-                "name": agent["name"],
-                "description": agent.get("description", ""),
-                "source": (str(source_doc["_id"]) if isinstance(agent.get("source"), DBRef) and (source_doc := db.dereference(agent.get("source"))) else ""),
                 "chunks": agent["chunks"],
->>>>>>> d84c4164
                 "retriever": agent.get("retriever", ""),
                 "prompt_id": agent.get("prompt_id", ""),
                 "tools": agent.get("tools", []),
@@ -1098,21 +1106,15 @@
             list_agents = [
                 {
                     "id": str(agent["_id"]),
-<<<<<<< HEAD
-                    "name": agent.get("name", ""),
+                    "name": agent["name"],
                     "description": agent.get("description", ""),
                     "source": (
-                        str(db.dereference(agent["source"])["_id"])
-                        if "source" in agent and isinstance(agent["source"], DBRef)
+                        str(source_doc["_id"])
+                        if isinstance(agent.get("source"), DBRef)
+                        and (source_doc := db.dereference(agent.get("source")))
                         else ""
                     ),
-                    "chunks": agent.get("chunks", ""),
-=======
-                    "name": agent["name"],
-                    "description": agent.get("description", ""),
-                    "source": (str(source_doc["_id"]) if isinstance(agent.get("source"), DBRef) and (source_doc := db.dereference(agent.get("source"))) else ""),
                     "chunks": agent["chunks"],
->>>>>>> d84c4164
                     "retriever": agent.get("retriever", ""),
                     "prompt_id": agent.get("prompt_id", ""),
                     "tools": agent.get("tools", []),
@@ -3339,14 +3341,14 @@
             attachment_id = ObjectId()
             original_filename = secure_filename(os.path.basename(file.filename))
             relative_path = f"{settings.UPLOAD_FOLDER}/{user}/attachments/{str(attachment_id)}/{original_filename}"
-            
+
             metadata = storage.save_file(file, relative_path)
-            
+
             file_info = {
                 "filename": original_filename,
                 "attachment_id": str(attachment_id),
                 "path": relative_path,
-                "metadata": metadata
+                "metadata": metadata,
             }
 
             task = store_attachment.delay(file_info, user)
