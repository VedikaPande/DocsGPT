--- conflicted
+++ resolved
@@ -5,12 +5,9 @@
 from flask import Flask, request, render_template
 # os.environ["LANGCHAIN_HANDLER"] = "langchain"
 import faiss
-<<<<<<< HEAD
+
 from langchain import FAISS
 from langchain import OpenAI, VectorDBQA, HuggingFaceHub, Cohere
-=======
-from langchain import OpenAI, VectorDBQA
->>>>>>> 12cbc14f
 from langchain.chains.question_answering import load_qa_chain
 from langchain.prompts import PromptTemplate
 import requests
@@ -81,7 +78,7 @@
     c_prompt = PromptTemplate(input_variables=["summaries", "question"], template=template)
     # create a chain with the prompt template and the store
 
-<<<<<<< HEAD
+
     #llm = ManifestWrapper(client=manifest, llm_kwargs={"temperature": 0.001, "max_tokens": 2048})
     llm = OpenAI(openai_api_key=api_key, temperature=0)
     #llm = HuggingFaceHub(repo_id="bigscience/bloom", huggingfacehub_api_token=api_key)
@@ -92,17 +89,6 @@
 
 
     chain = VectorDBQA(combine_documents_chain=qa_chain, vectorstore=docsearch, k=2)
-=======
-    #chain = VectorDBQA.from_llm(llm=OpenAI(openai_api_key=api_key, temperature=0), vectorstore=store, combine_prompt=c_prompt)
-    # chain = VectorDBQA.from_chain_type(llm=OpenAI(openai_api_key=api_key, temperature=0), chain_type='map_reduce',
-    #                                    vectorstore=store)
-
-    qa_chain = load_qa_chain(OpenAI(openai_api_key=api_key, temperature=0), chain_type="map_reduce",
-                             combine_prompt=c_prompt)
-    chain = VectorDBQA(combine_documents_chain=qa_chain, vectorstore=store)
-
-
->>>>>>> 12cbc14f
 
     # fetch the answer
     result = chain({"query": question})
