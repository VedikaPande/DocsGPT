import { useEffect, useRef, useState } from 'react';
import { NavLink, useNavigate } from 'react-router-dom';
import Arrow1 from './assets/arrow.svg';
import Arrow2 from './assets/dropdown-arrow.svg';
import Exit from './assets/exit.svg';
import Message from './assets/message.svg';
import Hamburger from './assets/hamburger.svg';
import Key from './assets/key.svg';
import Info from './assets/info.svg';
import Link from './assets/link.svg';
import Discord from './assets/discord.svg';
import Github from './assets/github.svg';
import UploadIcon from './assets/upload.svg';
import { ActiveState } from './models/misc';
import APIKeyModal from './preferences/APIKeyModal';
import { useDispatch, useSelector } from 'react-redux';
import {
  selectApiKeyStatus,
  selectSelectedDocs,
  selectSelectedDocsStatus,
  selectSourceDocs,
  setSelectedDocs,
  selectConversations,
  setConversations,
  selectConversationId,
} from './preferences/preferenceSlice';
import {
  setConversation,
  updateConversationId,
} from './conversation/conversationSlice';
import { useMediaQuery, useOutsideAlerter } from './hooks';
import Upload from './upload/Upload';
import { Doc, getConversations } from './preferences/preferenceApi';
import SelectDocsModal from './preferences/SelectDocsModal';

interface NavigationProps {
  navOpen: boolean;
  setNavOpen: React.Dispatch<React.SetStateAction<boolean>>;
}

export default function Navigation({ navOpen, setNavOpen }: NavigationProps) {
  const dispatch = useDispatch();
  const docs = useSelector(selectSourceDocs);
  const selectedDocs = useSelector(selectSelectedDocs);
  const conversations = useSelector(selectConversations);
  const conversationId = useSelector(selectConversationId);
  const { isMobile } = useMediaQuery();

  const [isDocsListOpen, setIsDocsListOpen] = useState(false);

  const isApiKeySet = useSelector(selectApiKeyStatus);
  const [apiKeyModalState, setApiKeyModalState] =
    useState<ActiveState>('INACTIVE');

  const isSelectedDocsSet = useSelector(selectSelectedDocsStatus);
  const [selectedDocsModalState, setSelectedDocsModalState] =
    useState<ActiveState>(isSelectedDocsSet ? 'INACTIVE' : 'ACTIVE');

  const [uploadModalState, setUploadModalState] =
    useState<ActiveState>('INACTIVE');

  const navRef = useRef(null);
  const apiHost = import.meta.env.VITE_API_HOST || 'https://docsapi.arc53.com';
  const embeddingsName =
    import.meta.env.VITE_EMBEDDINGS_NAME || 'openai_text-embedding-ada-002';

  const navigate = useNavigate();

  useEffect(() => {
    if (!conversations) {
      getConversations()
        .then((fetchedConversations) => {
          dispatch(setConversations(fetchedConversations));
        })
        .catch((error) => {
          console.error('Failed to fetch conversations: ', error);
        });
    }
  }, [conversations, dispatch]);

  const handleDeleteConversation = (id: string) => {
    fetch(`${apiHost}/api/delete_conversation?id=${id}`, {
      method: 'POST',
    })
      .then(() => {
        // remove the image element from the DOM
        const imageElement = document.querySelector(
          `#img-${id}`,
        ) as HTMLElement;
        const parentElement = imageElement.parentNode as HTMLElement;
        parentElement.parentNode?.removeChild(parentElement);
      })
      .catch((error) => console.error(error));
  };

  const handleDeleteClick = (index: number, doc: Doc) => {
    const docPath = 'indexes/' + 'local' + '/' + doc.name;

    fetch(`${apiHost}/api/delete_old?path=${docPath}`, {
      method: 'GET',
    })
      .then(() => {
        // remove the image element from the DOM
        const imageElement = document.querySelector(
          `#img-${index}`,
        ) as HTMLElement;
        const parentElement = imageElement.parentNode as HTMLElement;
        parentElement.parentNode?.removeChild(parentElement);
      })
      .catch((error) => console.error(error));
  };

  const handleConversationClick = (index: string) => {
    // fetch the conversation from the server and setConversation in the store
    fetch(`${apiHost}/api/get_single_conversation?id=${index}`, {
      method: 'GET',
    })
      .then((response) => response.json())
      .then((data) => {
        navigate('/');
        dispatch(setConversation(data));
        dispatch(
          updateConversationId({
            query: { conversationId: index },
          }),
        );
      });
  };
  useOutsideAlerter(
    navRef,
    () => {
      if (isMobile && navOpen && apiKeyModalState === 'INACTIVE') {
        setNavOpen(false);
        setIsDocsListOpen(false);
      }
    },
    [navOpen, isDocsListOpen, apiKeyModalState],
  );

  /*
    Needed to fix bug where if mobile nav was closed and then window was resized to desktop, nav would still be closed but the button to open would be gone, as per #1 on issue #146
  */

  useEffect(() => {
    if (isMobile) {
      setNavOpen(false);
      return;
    }
    setNavOpen(true);
  }, [isMobile]);

  return (
    <>
      {!navOpen && (
        <button
          className="duration-25 absolute relative top-3 left-3 z-20 hidden transition-all md:block"
          onClick={() => {
            setNavOpen(!navOpen);
          }}
        >
          <img
            src={Arrow1}
            alt="menu toggle"
            className={`${
              !navOpen ? 'rotate-180' : 'rotate-0'
            } m-auto w-3 transition-all duration-200`}
          />
        </button>
      )}
      <div
        ref={navRef}
        className={`${
          !navOpen && '-ml-96 md:-ml-[18rem]'
        } duration-20 fixed z-20 flex h-full w-72 flex-col border-r-2 bg-gray-50 transition-all`}
      >
        <div className={'visible h-16 w-full border-b-2 md:h-12'}>
          <button
            className="float-right mr-5 mt-5 h-5 w-5 md:mt-3"
            onClick={() => {
              setNavOpen(!navOpen);
            }}
          >
            <img
              src={Arrow1}
              alt="menu toggle"
              className={`${
                !navOpen ? 'rotate-180' : 'rotate-0'
              } m-auto w-3 transition-all duration-200`}
            />
          </button>
        </div>
        <NavLink
          to={'/'}
          onClick={() => {
            dispatch(setConversation([]));
            dispatch(
              updateConversationId({
                query: { conversationId: null },
              }),
            );
          }}
          className={({ isActive }) =>
            `${
              isActive && conversationId === null ? 'bg-gray-3000' : ''
            } my-auto mx-4 mt-4 flex h-9 cursor-pointer gap-4 rounded-3xl hover:bg-gray-100`
          }
        >
          <img src={Message} className="ml-4 w-5"></img>
          <p className="my-auto text-eerie-black">New Chat</p>
        </NavLink>
        <div className="conversations-container max-h-[25rem] overflow-y-auto">
          {conversations
            ? conversations.map((conversation) => {
                return (
                  <div
                    key={conversation.id}
                    onClick={() => {
                      handleConversationClick(conversation.id);
                    }}
                    className={`my-auto mx-4 mt-4 flex h-12 cursor-pointer items-center justify-between gap-4 rounded-3xl hover:bg-gray-100 ${
                      conversationId === conversation.id ? 'bg-gray-100' : ''
                    }`}
                  >
                    <div className="flex gap-4">
                      <img src={Message} className="ml-2 w-5"></img>
                      <p className="my-auto text-eerie-black">
                        {conversation.name.length > 45
                          ? conversation.name.substring(0, 45) + '...'
                          : conversation.name}
                      </p>
                    </div>

                    {conversationId === conversation.id ? (
                      <img
                        src={Exit}
                        alt="Exit"
                        className="mr-4 h-3 w-3 cursor-pointer hover:opacity-50"
                        id={`img-${conversation.id}`}
                        onClick={(event) => {
                          event.stopPropagation();
                          handleDeleteConversation(conversation.id);
                        }}
                      />
                    ) : null}
                  </div>
                );
              })
            : null}
        </div>

        <div className="flex-grow border-b-2 border-gray-100"></div>
        <div className="flex flex-col-reverse border-b-2">
          <div className="relative my-4 flex gap-2 px-2">
            <div
<<<<<<< HEAD
              className="flex h-12 w-full cursor-pointer justify-between rounded-3xl border-2 bg-white"
=======
              className="flex h-12 min-w-[85%] cursor-pointer justify-between rounded-3xl rounded-md border-2 bg-white"
>>>>>>> 0a2e8993
              onClick={() => setIsDocsListOpen(!isDocsListOpen)}
            >
              {selectedDocs && (
                <p className="my-3 mx-4 overflow-hidden text-ellipsis whitespace-nowrap">
                  {selectedDocs.name} {selectedDocs.version}
                </p>
              )}
              <img
                src={Arrow2}
                alt="arrow"
                className={`${
                  isDocsListOpen ? 'rotate-0' : 'rotate-180'
                } ml-auto mr-3 w-3 transition-all`}
              />
            </div>
            <img
              className="mt-2 h-9 w-9 hover:cursor-pointer"
              src={UploadIcon}
              onClick={() => setUploadModalState('ACTIVE')}
            ></img>
            {isDocsListOpen && (
              <div className="absolute top-12 left-0 right-6 ml-2 mr-4 max-h-52 overflow-y-scroll bg-white shadow-lg">
                {docs ? (
                  docs.map((doc, index) => {
                    if (doc.model === embeddingsName) {
                      return (
                        <div
                          key={index}
                          onClick={() => {
                            dispatch(setSelectedDocs(doc));
                            setIsDocsListOpen(false);
                          }}
                          className="flex h-10 w-full cursor-pointer items-center justify-between border-x-2 border-b-2 hover:bg-gray-100"
                        >
                          <p className="ml-5 flex-1 overflow-hidden overflow-ellipsis whitespace-nowrap py-3">
                            {doc.name} {doc.version}
                          </p>
                          {doc.location === 'local' ? (
                            <img
                              src={Exit}
                              alt="Exit"
                              className="mr-4 h-3 w-3 cursor-pointer hover:opacity-50"
                              id={`img-${index}`}
                              onClick={(event) => {
                                event.stopPropagation();
                                handleDeleteClick(index, doc);
                              }}
                            />
                          ) : null}
                        </div>
                      );
                    }
                  })
                ) : (
                  <div className="h-10 w-full cursor-pointer border-x-2 border-b-2 hover:bg-gray-100">
                    <p className="ml-5 py-3">No default documentation.</p>
                  </div>
                )}
              </div>
            )}
          </div>
          <p className="ml-6 mt-3 font-bold text-jet">Source Docs</p>
        </div>
        <div className="flex flex-col gap-2 border-b-2 py-2">
          <div
            className="my-auto mx-4 flex h-9 cursor-pointer gap-4 rounded-3xl hover:bg-gray-100"
            onClick={() => {
              setApiKeyModalState('ACTIVE');
            }}
          >
            <img src={Key} alt="key" className="ml-2 w-6" />
            <p className="my-auto text-eerie-black">Reset Key</p>
          </div>
        </div>

        <div className="flex flex-col gap-2 border-b-2 py-2">
          <NavLink
            to="/about"
            className={({ isActive }) =>
              `my-auto mx-4 flex h-9 cursor-pointer gap-4 rounded-3xl hover:bg-gray-100 ${
                isActive ? 'bg-gray-3000' : ''
              }`
            }
          >
            <img src={Info} alt="info" className="ml-2 w-5" />
            <p className="my-auto text-eerie-black">About</p>
          </NavLink>

          <a
            href="https://docs.docsgpt.co.uk/"
            target="_blank"
            rel="noreferrer"
            className="my-auto mx-4 flex h-9 cursor-pointer gap-4 rounded-3xl hover:bg-gray-100"
          >
            <img src={Link} alt="link" className="ml-2 w-5" />
            <p className="my-auto text-eerie-black">Documentation</p>
          </a>
          <a
            href="https://discord.gg/WHJdfbQDR4"
            target="_blank"
            rel="noreferrer"
            className="my-auto mx-4 flex h-9 cursor-pointer gap-4 rounded-3xl hover:bg-gray-100"
          >
            <img src={Discord} alt="link" className="ml-2 w-5" />
            <p className="my-auto text-eerie-black">Visit our Discord</p>
          </a>

          <a
            href="https://github.com/arc53/DocsGPT"
            target="_blank"
            rel="noreferrer"
            className="my-auto mx-4 flex h-9 cursor-pointer gap-4 rounded-3xl hover:bg-gray-100"
          >
            <img src={Github} alt="link" className="ml-2 w-5" />
            <p className="my-auto text-eerie-black">Visit our Github</p>
          </a>
        </div>
      </div>
      <div className="fixed h-16 w-full border-b-2 bg-gray-50 md:hidden">
        <button
          className="mt-5 ml-6 h-6 w-6 md:hidden"
          onClick={() => setNavOpen(true)}
        >
          <img src={Hamburger} alt="menu toggle" className="w-7" />
        </button>
      </div>
      <SelectDocsModal
        modalState={selectedDocsModalState}
        setModalState={setSelectedDocsModalState}
        isCancellable={isSelectedDocsSet}
      />
      <APIKeyModal
        modalState={apiKeyModalState}
        setModalState={setApiKeyModalState}
        isCancellable={isApiKeySet}
      />
      <Upload
        modalState={uploadModalState}
        setModalState={setUploadModalState}
      ></Upload>
    </>
  );
}<|MERGE_RESOLUTION|>--- conflicted
+++ resolved
@@ -252,11 +252,7 @@
         <div className="flex flex-col-reverse border-b-2">
           <div className="relative my-4 flex gap-2 px-2">
             <div
-<<<<<<< HEAD
-              className="flex h-12 w-full cursor-pointer justify-between rounded-3xl border-2 bg-white"
-=======
               className="flex h-12 min-w-[85%] cursor-pointer justify-between rounded-3xl rounded-md border-2 bg-white"
->>>>>>> 0a2e8993
               onClick={() => setIsDocsListOpen(!isDocsListOpen)}
             >
               {selectedDocs && (
