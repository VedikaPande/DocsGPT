import React, { useState, useRef, useEffect } from 'react';
import { useTranslation } from 'react-i18next';
import { useSelector } from 'react-redux';
import { selectToken } from '../preferences/preferenceSlice';
import { formatBytes } from '../utils/stringUtils';
import Chunks from './Chunks';
import ContextMenu, { MenuOption } from './ContextMenu';
import userService from '../api/services/userService';
import FileIcon from '../assets/file.svg';
import FolderIcon from '../assets/folder.svg';
import ArrowLeft from '../assets/arrow-left.svg';
import ThreeDots from '../assets/three-dots.svg';
import EyeView from '../assets/eye-view.svg';
import Trash from '../assets/red-trash.svg';
import { useOutsideAlerter } from '../hooks';
import ConfirmationModal from '../modals/ConfirmationModal';
import {
  Table,
  TableContainer,
  TableHead,
  TableBody,
  TableRow,
  TableHeader,
  TableCell,
} from './Table';

interface FileNode {
  type?: string;
  token_count?: number;
  size_bytes?: number;
  [key: string]: any;
}

interface DirectoryStructure {
  [key: string]: FileNode;
}

interface FileTreeComponentProps {
  docId: string;
  sourceName: string;
  onBackToDocuments: () => void;
}

interface SearchResult {
  name: string;
  path: string;
  isFile: boolean;
}

const FileTreeComponent: React.FC<FileTreeComponentProps> = ({
  docId,
  sourceName,
  onBackToDocuments,
}) => {
  const { t } = useTranslation();
  const [loading, setLoading] = useState<boolean>(true);
  const [error, setError] = useState<string | null>(null);
  const [directoryStructure, setDirectoryStructure] =
    useState<DirectoryStructure | null>(null);
  const [currentPath, setCurrentPath] = useState<string[]>([]);
  const token = useSelector(selectToken);
  const [activeMenuId, setActiveMenuId] = useState<string | null>(null);
  const menuRefs = useRef<{
    [key: string]: React.RefObject<HTMLDivElement | null>;
  }>({});
  const [selectedFile, setSelectedFile] = useState<{
    id: string;
    name: string;
  } | null>(null);
  const [searchQuery, setSearchQuery] = useState('');
  const [searchResults, setSearchResults] = useState<SearchResult[]>([]);
  const searchDropdownRef = useRef<HTMLDivElement>(null);
  const currentOpRef = useRef<null | 'add' | 'remove' | 'remove_directory'>(
    null,
  );

  const [deleteModalState, setDeleteModalState] = useState<
    'ACTIVE' | 'INACTIVE'
  >('INACTIVE');
  const [itemToDelete, setItemToDelete] = useState<{
    name: string;
    isFile: boolean;
  } | null>(null);

  type QueuedOperation = {
    operation: 'add' | 'remove' | 'remove_directory';
    files?: File[];
    filePath?: string;
    directoryPath?: string;
    parentDirPath?: string;
  };
  const opQueueRef = useRef<QueuedOperation[]>([]);
  const processingRef = useRef(false);
  const [queueLength, setQueueLength] = useState(0);

  useOutsideAlerter(
    searchDropdownRef,
    () => {
      setSearchQuery('');
      setSearchResults([]);
    },
    [],
    false,
  );

  const handleFileClick = (fileName: string) => {
    const fullPath = [...currentPath, fileName].join('/');
    setSelectedFile({
      id: fullPath,
      name: fileName,
    });
  };

  useEffect(() => {
    const fetchDirectoryStructure = async () => {
      try {
        setLoading(true);
        const response = await userService.getDirectoryStructure(docId, token);
        const data = await response.json();

        if (data && data.directory_structure) {
          setDirectoryStructure(data.directory_structure);
        } else {
          setError('Invalid response format');
        }
      } catch (err) {
        setError('Failed to load directory structure');
        console.error(err);
      } finally {
        setLoading(false);
      }
    };

    if (docId) {
      fetchDirectoryStructure();
    }
  }, [docId, token]);

  const navigateToDirectory = (dirName: string) => {
    setCurrentPath((prev) => [...prev, dirName]);
  };

  const navigateUp = () => {
    setCurrentPath((prev) => prev.slice(0, -1));
  };

  const getCurrentDirectory = (): DirectoryStructure => {
    if (!directoryStructure) return {};

    let structure = directoryStructure;
    if (typeof structure === 'string') {
      try {
        structure = JSON.parse(structure);
      } catch (e) {
        console.error(
          'Error parsing directory structure in getCurrentDirectory:',
          e,
        );
        return {};
      }
    }

    if (typeof structure !== 'object' || structure === null) {
      return {};
    }

    let current: any = structure;
    for (const dir of currentPath) {
      if (
        current[dir] &&
        typeof current[dir] === 'object' &&
        !current[dir].type
      ) {
        current = current[dir];
      } else {
        return {};
      }
    }
    return current;
  };

  const handleBackNavigation = () => {
    if (selectedFile) {
      setSelectedFile(null);
    } else if (currentPath.length === 0) {
      if (onBackToDocuments) {
        onBackToDocuments();
      }
    } else {
      navigateUp();
    }
  };

  const getMenuRef = (itemId: string) => {
    if (!menuRefs.current[itemId]) {
      menuRefs.current[itemId] = React.createRef<HTMLDivElement>();
    }
    return menuRefs.current[itemId];
  };

  const handleMenuClick = (e: React.MouseEvent, itemId: string) => {
    e.preventDefault();
    e.stopPropagation();

    if (activeMenuId === itemId) {
      setActiveMenuId(null);
      return;
    }
    setActiveMenuId(itemId);
  };

  const getActionOptions = (
    name: string,
    isFile: boolean,
    _itemId: string,
  ): MenuOption[] => {
    const options: MenuOption[] = [];

    options.push({
      icon: EyeView,
      label: t('settings.sources.view'),
      onClick: (event: React.SyntheticEvent) => {
        event.stopPropagation();
        if (isFile) {
          handleFileClick(name);
        } else {
          navigateToDirectory(name);
        }
      },
      iconWidth: 18,
      iconHeight: 18,
      variant: 'primary',
    });

    options.push({
      icon: Trash,
      label: t('convTile.delete'),
      onClick: (event: React.SyntheticEvent) => {
        event.stopPropagation();
        confirmDeleteItem(name, isFile);
      },
      iconWidth: 18,
      iconHeight: 18,
      variant: 'danger',
    });

    return options;
  };

  const confirmDeleteItem = (name: string, isFile: boolean) => {
    setItemToDelete({ name, isFile });
    setDeleteModalState('ACTIVE');
    setActiveMenuId(null);
  };

  const handleConfirmedDelete = async () => {
    if (itemToDelete) {
      await handleDeleteFile(itemToDelete.name, itemToDelete.isFile);
      setDeleteModalState('INACTIVE');
      setItemToDelete(null);
    }
  };

  const handleCancelDelete = () => {
    setDeleteModalState('INACTIVE');
    setItemToDelete(null);
  };

  const manageSource = async (
    operation: 'add' | 'remove' | 'remove_directory',
    files?: File[] | null,
    filePath?: string,
    directoryPath?: string,
    parentDirPath?: string,
  ) => {
    currentOpRef.current = operation;

    try {
      const formData = new FormData();
      formData.append('source_id', docId);
      formData.append('operation', operation);

      if (operation === 'add' && files && files.length) {
        formData.append('parent_dir', parentDirPath ?? currentPath.join('/'));

        for (let i = 0; i < files.length; i++) {
          formData.append('file', files[i]);
        }
      } else if (operation === 'remove' && filePath) {
        const filePaths = JSON.stringify([filePath]);
        formData.append('file_paths', filePaths);
      } else if (operation === 'remove_directory' && directoryPath) {
        formData.append('directory_path', directoryPath);
      }

      const response = await userService.manageSourceFiles(formData, token);
      const result = await response.json();

      if (result.success && result.reingest_task_id) {
        if (operation === 'add') {
          console.log('Files uploaded successfully:', result.added_files);
        } else if (operation === 'remove') {
          console.log('Files deleted successfully:', result.removed_files);
        } else if (operation === 'remove_directory') {
          console.log(
            'Directory deleted successfully:',
            result.removed_directory,
          );
        }
        console.log('Reingest task started:', result.reingest_task_id);

        const maxAttempts = 30;
        const pollInterval = 2000;

        for (let attempt = 0; attempt < maxAttempts; attempt++) {
          try {
            const statusResponse = await userService.getTaskStatus(
              result.reingest_task_id,
              token,
            );
            const statusData = await statusResponse.json();

            console.log(
              `Task status (attempt ${attempt + 1}):`,
              statusData.status,
            );

            if (statusData.status === 'SUCCESS') {
              console.log('Task completed successfully');

              const structureResponse = await userService.getDirectoryStructure(
                docId,
                token,
              );
              const structureData = await structureResponse.json();

              if (structureData && structureData.directory_structure) {
                setDirectoryStructure(structureData.directory_structure);
                currentOpRef.current = null;
                return true;
              }
              break;
            } else if (statusData.status === 'FAILURE') {
              console.error('Task failed');
              break;
            }

            await new Promise((resolve) => setTimeout(resolve, pollInterval));
          } catch (error) {
            console.error('Error polling task status:', error);
            break;
          }
        }
      } else {
        throw new Error(
          `Failed to ${operation} ${operation === 'remove_directory' ? 'directory' : 'file(s)'}`,
        );
      }
    } catch (error) {
      const actionText =
        operation === 'add'
          ? 'uploading'
          : operation === 'remove_directory'
            ? 'deleting directory'
            : 'deleting file(s)';
      const errorText =
        operation === 'add'
          ? 'upload'
          : operation === 'remove_directory'
            ? 'delete directory'
            : 'delete file(s)';
      console.error(`Error ${actionText}:`, error);
      setError(`Failed to ${errorText}`);
    } finally {
      currentOpRef.current = null;
    }

    return false;
  };

  const processQueue = async () => {
    if (processingRef.current) return;
    processingRef.current = true;
    try {
      while (opQueueRef.current.length > 0) {
        const nextOp = opQueueRef.current.shift()!;
        setQueueLength(opQueueRef.current.length);
        await manageSource(
          nextOp.operation,
          nextOp.files,
          nextOp.filePath,
          nextOp.directoryPath,
          nextOp.parentDirPath,
        );
      }
    } finally {
      processingRef.current = false;
    }
  };

  const enqueueOperation = (op: QueuedOperation) => {
    opQueueRef.current.push(op);
    setQueueLength(opQueueRef.current.length);
    if (!processingRef.current) {
      void processQueue();
    }
  };

  const handleAddFile = () => {
    const fileInput = document.createElement('input');
    fileInput.type = 'file';
    fileInput.multiple = true;
    fileInput.accept =
      '.rst,.md,.pdf,.txt,.docx,.csv,.epub,.html,.mdx,.json,.xlsx,.pptx,.png,.jpg,.jpeg';

    fileInput.onchange = async (event) => {
      const fileList = (event.target as HTMLInputElement).files;
      if (!fileList || fileList.length === 0) return;
      const files = Array.from(fileList);
      enqueueOperation({
        operation: 'add',
        files,
        parentDirPath: currentPath.join('/'),
      });
    };

    fileInput.click();
  };

  const handleDeleteFile = async (name: string, isFile: boolean) => {
    // Construct the full path to the file or directory
    const itemPath = [...currentPath, name].join('/');

    if (isFile) {
      enqueueOperation({ operation: 'remove', filePath: itemPath });
    } else {
      enqueueOperation({
        operation: 'remove_directory',
        directoryPath: itemPath,
      });
    }
  };

  const renderPathNavigation = () => {
    return (
      <div className="mb-0 flex min-h-[38px] flex-col gap-2 text-base sm:flex-row sm:items-center sm:justify-between">
        {/* Left side with path navigation */}
        <div className="flex w-full items-center sm:w-auto">
          <button
            className="mr-3 flex h-[29px] w-[29px] items-center justify-center rounded-full border p-2 text-sm font-medium text-gray-400 dark:border-0 dark:bg-[#28292D] dark:text-gray-500 dark:hover:bg-[#2E2F34]"
            onClick={handleBackNavigation}
          >
            <img src={ArrowLeft} alt="left-arrow" className="h-3 w-3" />
          </button>

          <div className="flex flex-wrap items-center">
            <span className="font-semibold break-words text-[#7D54D1]">
              {sourceName}
            </span>
            {currentPath.length > 0 && (
              <>
                <span className="mx-1 flex-shrink-0 text-gray-500">/</span>
                {currentPath.map((dir, index) => (
                  <React.Fragment key={index}>
                    <span className="break-words text-gray-700 dark:text-gray-300">
                      {dir}
                    </span>
                    {index < currentPath.length - 1 && (
                      <span className="mx-1 flex-shrink-0 text-gray-500">
                        /
                      </span>
                    )}
                  </React.Fragment>
                ))}
              </>
            )}
            {selectedFile && (
              <>
                <span className="mx-1 flex-shrink-0 text-gray-500">/</span>
                <span className="break-words text-gray-700 dark:text-gray-300">
                  {selectedFile.name}
                </span>
              </>
            )}
          </div>
        </div>

        <div className="relative mt-2 flex w-full flex-row flex-nowrap items-center justify-end gap-2 sm:mt-0 sm:w-auto">
          {processingRef.current && (
            <div className="text-sm text-gray-500">
              {currentOpRef.current === 'add'
                ? t('settings.sources.uploadingFilesTitle')
                : t('settings.sources.deletingTitle')}
            </div>
          )}

          {renderFileSearch()}

          {/* Add file button */}
          {!processingRef.current && (
            <button
              onClick={handleAddFile}
              className="bg-purple-30 hover:bg-violets-are-blue flex h-[38px] min-w-[108px] items-center justify-center rounded-full px-4 text-[14px] font-medium whitespace-nowrap text-white"
              title={t('settings.sources.addFile')}
            >
              {t('settings.sources.addFile')}
            </button>
          )}
        </div>
      </div>
    );
  };
  const calculateDirectoryStats = (
    structure: DirectoryStructure,
  ): { totalSize: number; totalTokens: number } => {
    let totalSize = 0;
    let totalTokens = 0;

    Object.entries(structure).forEach(([_, node]) => {
      if (node.type) {
        // It's a file
        totalSize += node.size_bytes || 0;
        totalTokens += node.token_count || 0;
      } else {
        // It's a directory, recurse
        const stats = calculateDirectoryStats(node);
        totalSize += stats.totalSize;
        totalTokens += stats.totalTokens;
      }
    });

    return { totalSize, totalTokens };
  };

  const renderFileTree = (structure: DirectoryStructure): React.ReactNode[] => {
    // Separate directories and files
    const entries = Object.entries(structure);
    const directories = entries.filter(([_, node]) => !node.type);
    const files = entries.filter(([_, node]) => node.type);

    // Create parent directory row
    const parentRow =
      currentPath.length > 0
        ? [
<<<<<<< HEAD
          <TableRow
            key="parent-dir"
            onClick={navigateUp}
          >
            <TableCell width="40%" align="left">
              <div className="flex items-center">
                <img
                  src={FolderIcon}
                  alt={t('settings.sources.parentFolderAlt')}
                  className="mr-2 h-4 w-4 flex-shrink-0"
                />
                <span className="truncate">
                  ..
                </span>
              </div>
            </TableCell>
            <TableCell width="30%" align="left">
              -
            </TableCell>
            <TableCell width="20%" align="right">
              -
            </TableCell>
            <TableCell width="10%" align="right"></TableCell>
          </TableRow>,
        ]
=======
            <tr
              key="parent-dir"
              className="cursor-pointer border-b border-[#D1D9E0] hover:bg-[#ECEEEF] dark:border-[#6A6A6A] dark:hover:bg-[#27282D]"
              onClick={navigateUp}
            >
              <td className="px-2 py-2 lg:px-4">
                <div className="flex items-center">
                  <img
                    src={FolderIcon}
                    alt={t('settings.sources.parentFolderAlt')}
                    className="mr-2 h-4 w-4 flex-shrink-0"
                  />
                  <span className="truncate text-sm dark:text-[#E0E0E0]">
                    ..
                  </span>
                </div>
              </td>
              <td className="px-2 py-2 text-sm lg:px-4 dark:text-[#E0E0E0]">
                -
              </td>
              <td className="px-2 py-2 text-sm lg:px-4 dark:text-[#E0E0E0]">
                -
              </td>
              <td className="w-10 px-2 py-2 text-sm lg:px-4"></td>
            </tr>,
          ]
>>>>>>> e26ad3c4
        : [];

    // Render directories first, then files
    return [
      ...parentRow,
      ...directories.map(([name, node]) => {
        const itemId = `dir-${name}`;
        const menuRef = getMenuRef(itemId);
        const dirStats = calculateDirectoryStats(node as DirectoryStructure);

        return (
          <TableRow
            key={itemId}
            onClick={() => navigateToDirectory(name)}
          >
            <TableCell width="40%" align="left">
              <div className="flex min-w-0 items-center">
                <img
                  src={FolderIcon}
                  alt={t('settings.sources.folderAlt')}
                  className="mr-2 h-4 w-4 flex-shrink-0"
                />
                <span className="truncate">
                  {name}
                </span>
              </div>
            </TableCell>
            <TableCell width="30%" align="left">
              {dirStats.totalSize > 0 ? formatBytes(dirStats.totalSize) : '-'}
            </TableCell>
            <TableCell width="20%" align="right">
              {dirStats.totalTokens > 0
                ? dirStats.totalTokens.toLocaleString()
                : '-'}
            </TableCell>
            <TableCell width="10%" align="right">
              <div ref={menuRef} className="relative">
                <button
                  onClick={(e) => handleMenuClick(e, itemId)}
                  className="inline-flex h-[35px] w-[24px] shrink-0 items-center justify-center rounded-md font-medium transition-colors hover:bg-[#EBEBEB] dark:hover:bg-[#26272E]"
                  aria-label={t('settings.sources.menuAlt')}
                >
                  <img
                    src={ThreeDots}
                    alt={t('settings.sources.menuAlt')}
                    className="opacity-60 hover:opacity-100"
                  />
                </button>
                <ContextMenu
                  isOpen={activeMenuId === itemId}
                  setIsOpen={(isOpen) =>
                    setActiveMenuId(isOpen ? itemId : null)
                  }
                  options={getActionOptions(name, false, itemId)}
                  anchorRef={menuRef}
                  position="bottom-left"
                  offset={{ x: -4, y: 4 }}
                />
              </div>
            </TableCell>
          </TableRow>
        );
      }),
      ...files.map(([name, node]) => {
        const itemId = `file-${name}`;
        const menuRef = getMenuRef(itemId);

        return (
          <TableRow
            key={itemId}
            onClick={() => handleFileClick(name)}
          >
            <TableCell width="40%" align="left">
              <div className="flex min-w-0 items-center">
                <img
                  src={FileIcon}
                  alt={t('settings.sources.fileAlt')}
                  className="mr-2 h-4 w-4 flex-shrink-0"
                />
                <span className="truncate">
                  {name}
                </span>
              </div>
            </TableCell>
            <TableCell width="30%" align="left">
              {node.size_bytes ? formatBytes(node.size_bytes) : '-'}
            </TableCell>
            <TableCell width="20%" align="right">
              {node.token_count?.toLocaleString() || '-'}
            </TableCell>
            <TableCell width="10%" align="right">
              <div ref={menuRef} className="relative">
                <button
                  onClick={(e) => handleMenuClick(e, itemId)}
                  className="inline-flex h-[35px] w-[24px] shrink-0 items-center justify-center rounded-md font-medium transition-colors hover:bg-[#EBEBEB] dark:hover:bg-[#26272E]"
                  aria-label={t('settings.sources.menuAlt')}
                >
                  <img
                    src={ThreeDots}
                    alt={t('settings.sources.menuAlt')}
                    className="opacity-60 hover:opacity-100"
                  />
                </button>
                <ContextMenu
                  isOpen={activeMenuId === itemId}
                  setIsOpen={(isOpen) =>
                    setActiveMenuId(isOpen ? itemId : null)
                  }
                  options={getActionOptions(name, true, itemId)}
                  anchorRef={menuRef}
                  position="bottom-left"
                  offset={{ x: -4, y: 4 }}
                />
              </div>
            </TableCell>
          </TableRow>
        );
      }),
    ];
  };
  const currentDirectory = getCurrentDirectory();

  const searchFiles = (
    query: string,
    structure: DirectoryStructure,
    currentPath: string[] = [],
  ): SearchResult[] => {
    let results: SearchResult[] = [];

    Object.entries(structure).forEach(([name, node]) => {
      const fullPath = [...currentPath, name].join('/');

      if (name.toLowerCase().includes(query.toLowerCase())) {
        results.push({
          name,
          path: fullPath,
          isFile: !!node.type,
        });
      }

      if (!node.type) {
        // If it's a directory, search recursively
        results = [
          ...results,
          ...searchFiles(query, node as DirectoryStructure, [
            ...currentPath,
            name,
          ]),
        ];
      }
    });

    return results;
  };

  const handleSearchSelect = (result: SearchResult) => {
    if (result.isFile) {
      const pathParts = result.path.split('/');
      const fileName = pathParts.pop() || '';
      setCurrentPath(pathParts);

      setSelectedFile({
        id: result.path,
        name: fileName,
      });
    } else {
      setCurrentPath(result.path.split('/'));
      setSelectedFile(null);
    }
    setSearchQuery('');
    setSearchResults([]);
  };

  const renderFileSearch = () => {
    return (
      <div className="relative w-52" ref={searchDropdownRef}>
        <input
          type="text"
          value={searchQuery}
          onChange={(e) => {
            setSearchQuery(e.target.value);
            if (directoryStructure) {
              setSearchResults(searchFiles(e.target.value, directoryStructure));
            }
          }}
          placeholder={t('settings.sources.searchFiles')}
          className={`h-[38px] w-full border border-[#D1D9E0] px-4 py-2 dark:border-[#6A6A6A] ${searchQuery ? 'rounded-t-[24px]' : 'rounded-[24px]'} bg-transparent focus:outline-none dark:text-[#E0E0E0]`}
        />

        {searchQuery && (
          <div className="absolute top-full right-0 left-0 z-10 max-h-[calc(100vh-200px)] w-full overflow-hidden rounded-b-[12px] border border-t-0 border-[#D1D9E0] bg-white shadow-lg transition-all duration-200 dark:border-[#6A6A6A] dark:bg-[#1F2023]">
            <div className="max-h-[calc(100vh-200px)] overflow-x-hidden overflow-y-auto overscroll-contain">
              {searchResults.length === 0 ? (
                <div className="py-2 text-center text-sm text-gray-500 dark:text-gray-400">
                  {t('settings.sources.noResults')}
                </div>
              ) : (
                searchResults.map((result, index) => (
                  <div
                    key={index}
                    onClick={() => handleSearchSelect(result)}
                    title={result.path}
                    className={`flex min-w-0 cursor-pointer items-center px-3 py-2 hover:bg-[#ECEEEF] dark:hover:bg-[#27282D] ${
                      index !== searchResults.length - 1
                        ? 'border-b border-[#D1D9E0] dark:border-[#6A6A6A]'
                        : ''
                    }`}
                  >
                    <img
                      src={result.isFile ? FileIcon : FolderIcon}
                      alt={
                        result.isFile
                          ? t('settings.sources.fileAlt')
                          : t('settings.sources.folderAlt')
                      }
                      className="mr-2 h-4 w-4 flex-shrink-0"
                    />
                    <span className="flex-1 truncate text-sm dark:text-[#E0E0E0]">
                      {result.path.split('/').pop() || result.path}
                    </span>
                  </div>
                ))
              )}
            </div>
          </div>
        )}
      </div>
    );
  };

  const handleFileSearch = (searchQuery: string) => {
    if (directoryStructure) {
      return searchFiles(searchQuery, directoryStructure);
    }
    return [];
  };

  const handleFileSelect = (path: string) => {
    const pathParts = path.split('/');
    const fileName = pathParts.pop() || '';
    setCurrentPath(pathParts);
    setSelectedFile({
      id: path,
      name: fileName,
    });
  };

  return (
    <div>
      {selectedFile ? (
        <div className="flex">
          <div className="flex-1">
            <Chunks
              documentId={docId}
              documentName={sourceName}
              handleGoBack={() => setSelectedFile(null)}
              path={selectedFile.id}
              onFileSearch={handleFileSearch}
              onFileSelect={handleFileSelect}
            />
          </div>
        </div>
      ) : (
        <div className="flex w-full max-w-full flex-col overflow-hidden">
          <div className="mb-2">{renderPathNavigation()}</div>

          <div className="w-full">
            <TableContainer>
              <Table>
                <TableHead>
                  <TableRow>
                    <TableHeader width="40%" align="left">
                      {t('settings.sources.fileName')}
                    </TableHeader>
                    <TableHeader width="30%" align="left">
                      {t('settings.sources.size')}
                    </TableHeader>
                    <TableHeader width="20%" align="right">
                      {t('settings.sources.tokens')}
                    </TableHeader>
                    <TableHeader width="10%" align="right">
                      <span className="sr-only">
                        {t('settings.sources.actions')}
                      </span>
                    </TableHeader>
                  </TableRow>
                </TableHead>
                <TableBody>
                  {renderFileTree(currentDirectory)}
                </TableBody>
              </Table>
            </TableContainer>
          </div>
        </div>
      )}
      <ConfirmationModal
        message={
          itemToDelete?.isFile
            ? t('settings.sources.confirmDelete')
            : t('settings.sources.deleteDirectoryWarning', {
                name: itemToDelete?.name,
              })
        }
        modalState={deleteModalState}
        setModalState={setDeleteModalState}
        handleSubmit={handleConfirmedDelete}
        handleCancel={handleCancelDelete}
        submitLabel={t('convTile.delete')}
        variant="danger"
      />
    </div>
  );
};

export default FileTreeComponent;<|MERGE_RESOLUTION|>--- conflicted
+++ resolved
@@ -542,7 +542,6 @@
     const parentRow =
       currentPath.length > 0
         ? [
-<<<<<<< HEAD
           <TableRow
             key="parent-dir"
             onClick={navigateUp}
@@ -568,34 +567,6 @@
             <TableCell width="10%" align="right"></TableCell>
           </TableRow>,
         ]
-=======
-            <tr
-              key="parent-dir"
-              className="cursor-pointer border-b border-[#D1D9E0] hover:bg-[#ECEEEF] dark:border-[#6A6A6A] dark:hover:bg-[#27282D]"
-              onClick={navigateUp}
-            >
-              <td className="px-2 py-2 lg:px-4">
-                <div className="flex items-center">
-                  <img
-                    src={FolderIcon}
-                    alt={t('settings.sources.parentFolderAlt')}
-                    className="mr-2 h-4 w-4 flex-shrink-0"
-                  />
-                  <span className="truncate text-sm dark:text-[#E0E0E0]">
-                    ..
-                  </span>
-                </div>
-              </td>
-              <td className="px-2 py-2 text-sm lg:px-4 dark:text-[#E0E0E0]">
-                -
-              </td>
-              <td className="px-2 py-2 text-sm lg:px-4 dark:text-[#E0E0E0]">
-                -
-              </td>
-              <td className="w-10 px-2 py-2 text-sm lg:px-4"></td>
-            </tr>,
-          ]
->>>>>>> e26ad3c4
         : [];
 
     // Render directories first, then files
