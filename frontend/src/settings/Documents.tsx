import React, { useState } from 'react';
import PropTypes from 'prop-types';
import { useTranslation } from 'react-i18next';
import { useDispatch } from 'react-redux';
import userService from '../api/services/userService';
import SyncIcon from '../assets/sync.svg';
import Trash from '../assets/trash.svg';
import DropdownMenu from '../components/DropdownMenu';
import { Doc, DocumentsProps } from '../models/misc';
import { getDocs } from '../preferences/preferenceApi';
import { setSourceDocs } from '../preferences/preferenceSlice';
import SkeletonLoader from '../utils/loader';

const formatTokens = (tokens: number): string => {
  const roundToTwoDecimals = (num: number): string => {
    return (Math.round((num + Number.EPSILON) * 100) / 100).toString();
  };

  if (tokens >= 1_000_000_000) {
    return roundToTwoDecimals(tokens / 1_000_000_000) + 'b';
  } else if (tokens >= 1_000_000) {
    return roundToTwoDecimals(tokens / 1_000_000) + 'm';
  } else if (tokens >= 1_000) {
    return roundToTwoDecimals(tokens / 1_000) + 'k';
  } else {
    return tokens.toString();
  }
};

const Documents: React.FC<DocumentsProps> = ({
  documents,
  handleDeleteDocument,
}) => {
  const { t } = useTranslation();
  const dispatch = useDispatch();

  const [loading, setLoading] = useState(false);

  const syncOptions = [
    { label: 'Never', value: 'never' },
    { label: 'Daily', value: 'daily' },
    { label: 'Weekly', value: 'weekly' },
    { label: 'Monthly', value: 'monthly' },
  ];

  const handleManageSync = (doc: Doc, sync_frequency: string) => {
    setLoading(true);
    userService
      .manageSync({ source_id: doc.id, sync_frequency })
      .then(() => {
        return getDocs();
      })
      .then((data) => {
        dispatch(setSourceDocs(data));
      })
      .catch((error) => console.error(error))
      .finally(() => setLoading(false));
  };

  return (
    <div className="mt-8">
<<<<<<< HEAD
      {loading ? (
        <SkeletonLoader count={4} />
      ) : (
        <div className="flex flex-col relative">
          <div className="z-10 w-full overflow-x-auto">
            <table className="block w-max table-auto content-center justify-center rounded-xl border text-center dark:border-chinese-silver dark:text-bright-gray">
              <thead>
                <tr>
                  <th className="border-r p-4 md:w-[244px]">
                    {t('settings.documents.name')}
                  </th>
                  <th className="w-[244px] border-r px-4 py-2">
                    {t('settings.documents.date')}
                  </th>
                  <th className="w-[244px] border-r px-4 py-2">
                    {t('settings.documents.tokenUsage')}
                  </th>
                  <th className="w-[244px] border-r px-4 py-2">
                    {t('settings.documents.type')}
                  </th>
                  <th className="px-4 py-2"></th>
                </tr>
              </thead>
              <tbody>
                {documents &&
                  documents.map((document, index) => (
                    <tr key={index}>
                      <td className="border-r border-t px-4 py-2">
                        {document.name}
                      </td>
                      <td className="border-r border-t px-4 py-2">
                        {document.date}
                      </td>
                      <td className="border-r border-t px-4 py-2">
                        {document.tokens ? formatTokens(+document.tokens) : ''}
                      </td>
                      <td className="border-r border-t px-4 py-2">
                        {document.type === 'remote' ? 'Pre-loaded' : 'Private'}
                      </td>
                      <td className="border-t px-4 py-2">
                        <div className="flex flex-row items-center">
                          {document.type !== 'remote' && (
                            <img
                              src={Trash}
                              alt="Delete"
                              className="h-4 w-4 cursor-pointer hover:opacity-50"
                              id={`img-${index}`}
                              onClick={(event) => {
                                event.stopPropagation();
                                setLoading(true);
                                handleDeleteDocument(index, document);
                                setLoading(false);
=======
      <div className="flex flex-col relative">
        <div className="z-10 w-full overflow-x-auto">
          <table className="table-default">
            <thead>
              <tr>
                <th>{t('settings.documents.name')}</th>
                <th>{t('settings.documents.date')}</th>
                <th>{t('settings.documents.tokenUsage')}</th>
                <th>{t('settings.documents.type')}</th>
                <th></th>
              </tr>
            </thead>
            <tbody>
              {!documents?.length && (
                <tr>
                  <td colSpan={5} className="!p-4">
                    {t('settings.documents.noData')}
                  </td>
                </tr>
              )}
              {documents &&
                documents.map((document, index) => (
                  <tr key={index}>
                    <td>{document.name}</td>
                    <td>{document.date}</td>
                    <td>
                      {document.tokens ? formatTokens(+document.tokens) : ''}
                    </td>
                    <td>
                      {document.type === 'remote' ? 'Pre-loaded' : 'Private'}
                    </td>
                    <td>
                      <div className="flex flex-row items-center">
                        {document.type !== 'remote' && (
                          <img
                            src={Trash}
                            alt="Delete"
                            className="h-4 w-4 cursor-pointer hover:opacity-50"
                            id={`img-${index}`}
                            onClick={(event) => {
                              event.stopPropagation();
                              handleDeleteDocument(index, document);
                            }}
                          />
                        )}
                        {document.syncFrequency && (
                          <div className="ml-2">
                            <DropdownMenu
                              name="Sync"
                              options={syncOptions}
                              onSelect={(value: string) => {
                                handleManageSync(document, value);
>>>>>>> afc86efe
                              }}
                            />
                          )}
                          {document.syncFrequency && (
                            <div className="ml-2">
                              <DropdownMenu
                                name="Sync"
                                options={syncOptions}
                                onSelect={(value: string) => {
                                  handleManageSync(document, value);
                                }}
                                defaultValue={document.syncFrequency}
                                icon={SyncIcon}
                              />
                            </div>
                          )}
                        </div>
                      </td>
                    </tr>
                  ))}
              </tbody>
            </table>
          </div>
        </div>
      )}
    </div>
  );
};

Documents.propTypes = {
  documents: PropTypes.array.isRequired,
  handleDeleteDocument: PropTypes.func.isRequired,
};

export default Documents;<|MERGE_RESOLUTION|>--- conflicted
+++ resolved
@@ -1,7 +1,7 @@
-import React, { useState } from 'react';
 import PropTypes from 'prop-types';
 import { useTranslation } from 'react-i18next';
 import { useDispatch } from 'react-redux';
+
 import userService from '../api/services/userService';
 import SyncIcon from '../assets/sync.svg';
 import Trash from '../assets/trash.svg';
@@ -9,8 +9,8 @@
 import { Doc, DocumentsProps } from '../models/misc';
 import { getDocs } from '../preferences/preferenceApi';
 import { setSourceDocs } from '../preferences/preferenceSlice';
-import SkeletonLoader from '../utils/loader';
 
+// Utility function to format numbers
 const formatTokens = (tokens: number): string => {
   const roundToTwoDecimals = (num: number): string => {
     return (Math.round((num + Number.EPSILON) * 100) / 100).toString();
@@ -33,9 +33,6 @@
 }) => {
   const { t } = useTranslation();
   const dispatch = useDispatch();
-
-  const [loading, setLoading] = useState(false);
-
   const syncOptions = [
     { label: 'Never', value: 'never' },
     { label: 'Daily', value: 'daily' },
@@ -44,7 +41,6 @@
   ];
 
   const handleManageSync = (doc: Doc, sync_frequency: string) => {
-    setLoading(true);
     userService
       .manageSync({ source_id: doc.id, sync_frequency })
       .then(() => {
@@ -53,66 +49,10 @@
       .then((data) => {
         dispatch(setSourceDocs(data));
       })
-      .catch((error) => console.error(error))
-      .finally(() => setLoading(false));
+      .catch((error) => console.error(error));
   };
-
   return (
     <div className="mt-8">
-<<<<<<< HEAD
-      {loading ? (
-        <SkeletonLoader count={4} />
-      ) : (
-        <div className="flex flex-col relative">
-          <div className="z-10 w-full overflow-x-auto">
-            <table className="block w-max table-auto content-center justify-center rounded-xl border text-center dark:border-chinese-silver dark:text-bright-gray">
-              <thead>
-                <tr>
-                  <th className="border-r p-4 md:w-[244px]">
-                    {t('settings.documents.name')}
-                  </th>
-                  <th className="w-[244px] border-r px-4 py-2">
-                    {t('settings.documents.date')}
-                  </th>
-                  <th className="w-[244px] border-r px-4 py-2">
-                    {t('settings.documents.tokenUsage')}
-                  </th>
-                  <th className="w-[244px] border-r px-4 py-2">
-                    {t('settings.documents.type')}
-                  </th>
-                  <th className="px-4 py-2"></th>
-                </tr>
-              </thead>
-              <tbody>
-                {documents &&
-                  documents.map((document, index) => (
-                    <tr key={index}>
-                      <td className="border-r border-t px-4 py-2">
-                        {document.name}
-                      </td>
-                      <td className="border-r border-t px-4 py-2">
-                        {document.date}
-                      </td>
-                      <td className="border-r border-t px-4 py-2">
-                        {document.tokens ? formatTokens(+document.tokens) : ''}
-                      </td>
-                      <td className="border-r border-t px-4 py-2">
-                        {document.type === 'remote' ? 'Pre-loaded' : 'Private'}
-                      </td>
-                      <td className="border-t px-4 py-2">
-                        <div className="flex flex-row items-center">
-                          {document.type !== 'remote' && (
-                            <img
-                              src={Trash}
-                              alt="Delete"
-                              className="h-4 w-4 cursor-pointer hover:opacity-50"
-                              id={`img-${index}`}
-                              onClick={(event) => {
-                                event.stopPropagation();
-                                setLoading(true);
-                                handleDeleteDocument(index, document);
-                                setLoading(false);
-=======
       <div className="flex flex-col relative">
         <div className="z-10 w-full overflow-x-auto">
           <table className="table-default">
@@ -165,39 +105,25 @@
                               options={syncOptions}
                               onSelect={(value: string) => {
                                 handleManageSync(document, value);
->>>>>>> afc86efe
                               }}
+                              defaultValue={document.syncFrequency}
+                              icon={SyncIcon}
                             />
-                          )}
-                          {document.syncFrequency && (
-                            <div className="ml-2">
-                              <DropdownMenu
-                                name="Sync"
-                                options={syncOptions}
-                                onSelect={(value: string) => {
-                                  handleManageSync(document, value);
-                                }}
-                                defaultValue={document.syncFrequency}
-                                icon={SyncIcon}
-                              />
-                            </div>
-                          )}
-                        </div>
-                      </td>
-                    </tr>
-                  ))}
-              </tbody>
-            </table>
-          </div>
+                          </div>
+                        )}
+                      </div>
+                    </td>
+                  </tr>
+                ))}
+            </tbody>
+          </table>
         </div>
-      )}
+      </div>
     </div>
   );
 };
-
 Documents.propTypes = {
   documents: PropTypes.array.isRequired,
   handleDeleteDocument: PropTypes.func.isRequired,
 };
-
 export default Documents;