import { useCallback, useEffect, useRef, useState } from 'react';
import { useDropzone } from 'react-dropzone';
import { useTranslation } from 'react-i18next';
import { useDispatch, useSelector } from 'react-redux';

import userService from '../api/services/userService';
<<<<<<< HEAD
import { getSessionToken } from '../utils/providerUtils';

=======
import {
  getSessionToken,
  setSessionToken,
  removeSessionToken,
} from '../utils/providerUtils';
import { formatDate } from '../utils/dateTimeUtils';
import { formatBytes } from '../utils/stringUtils';
import FileUpload from '../assets/file_upload.svg';
import WebsiteCollect from '../assets/website_collect.svg';
>>>>>>> e26ad3c4
import Dropdown from '../components/Dropdown';
import Input from '../components/Input';
import ToggleSwitch from '../components/ToggleSwitch';
import WrapperModal from '../modals/WrapperModal';
import { ActiveState, Doc } from '../models/misc';  

import { getDocs } from '../preferences/preferenceApi';
import {
  selectSourceDocs,
  selectToken,
  setSelectedDocs,
  setSourceDocs,
} from '../preferences/preferenceSlice';
import { IngestorDefaultConfigs } from '../upload/types/ingestor';
import {
  FormField,
  IngestorConfig,
  IngestorFormSchemas,
  IngestorType,
} from './types/ingestor';

import {FilePicker}  from '../components/FilePicker';

import CrawlerIcon from '../assets/crawler.svg';
import FileUploadIcon from '../assets/file_upload.svg';
import UrlIcon from '../assets/url.svg';
import GithubIcon from '../assets/github.svg';
import RedditIcon from '../assets/reddit.svg';
import DriveIcon from '../assets/drive.svg';
import ChevronRight from '../assets/chevron-right.svg';

function Upload({
  receivedFile = [],
  setModalState,
  isOnboarding,
  renderTab = null,
  close,
  onSuccessfulUpload = () => undefined,
}: {
  receivedFile: File[];
  setModalState: (state: ActiveState) => void;
  isOnboarding: boolean;
  renderTab: string | null;
  close: () => void;
  onSuccessfulUpload?: () => void;
}) {
  const token = useSelector(selectToken);
  
  const [files, setfiles] = useState<File[]>(receivedFile);
  const [activeTab, setActiveTab] = useState<boolean>(true);
  const [showAdvancedOptions, setShowAdvancedOptions] = useState(false);

  // File picker state
  const [selectedFiles, setSelectedFiles] = useState<string[]>([]);
<<<<<<< HEAD
  const [selectedFolders, setSelectedFolders] = useState<string[]>([]);
=======
  const [isLoadingFiles, setIsLoadingFiles] = useState(false);
  const [isAuthenticating, setIsAuthenticating] = useState(false);
  const [userEmail, setUserEmail] = useState<string>('');
  const [authError, setAuthError] = useState<string>('');
  const [currentFolderId, setCurrentFolderId] = useState<string | null>(null);
  const [folderPath, setFolderPath] = useState<
    Array<{ id: string | null; name: string }>
  >([{ id: null, name: 'My Drive' }]);
>>>>>>> e26ad3c4


  

  const renderFormFields = () => {
    if (!ingestor.type) return null;
    const schema: FormField[] = IngestorFormSchemas[ingestor.type as IngestorType];

    const generalFields = schema.filter((field: FormField) => !field.advanced);
    const advancedFields = schema.filter((field: FormField) => field.advanced);

    return (
      <div className="flex flex-col gap-4">
        <div className="flex flex-col gap-4">
          {generalFields.map((field: FormField) => renderField(field))}
        </div>

        {advancedFields.length > 0 && (
          <div
            className={`grid transition-all duration-300 ease-in-out ${
              showAdvancedOptions
                ? 'grid-rows-[1fr] opacity-100'
                : 'grid-rows-[0fr] opacity-0'
            }`}
          >
            <div className="flex flex-col gap-4 overflow-hidden">
              <hr className="my-4 border border-[#C4C4C4]/40" />
              <div className="flex flex-col gap-4">
                {advancedFields.map((field: FormField) => renderField(field))}
              </div>
            </div>
          </div>
        )}
      </div>
    );
  };

  const renderField = (field: FormField) => {
    const isRequired = field.required ?? false;
    switch (field.type) {
      case 'string':
        return (
          <Input
            key={field.name}
            placeholder={field.label}
            type="text"
            name={field.name}
            value={String(
              ingestor.config[field.name as keyof typeof ingestor.config],
            )}
            onChange={(e) =>
              handleIngestorChange(
                field.name as keyof IngestorConfig['config'],
                e.target.value,
              )
            }
            borderVariant="thin"
            required={isRequired}
            colorVariant="silver"
            labelBgClassName="bg-white dark:bg-charleston-green-2"
          />
        );
      case 'number':
        return (
          <Input
            key={field.name}
            placeholder={field.label}
            type="number"
            name={field.name}
            value={String(
              ingestor.config[field.name as keyof typeof ingestor.config],
            )}
            onChange={(e) =>
              handleIngestorChange(
                field.name as keyof IngestorConfig['config'],
                Number(e.target.value),
              )
            }
            borderVariant="thin"
            required={isRequired}
            colorVariant="silver"
            labelBgClassName="bg-white dark:bg-charleston-green-2"
          />
        );
      case 'enum':
        return (
          <Dropdown
            key={field.name}
            options={field.options || []}
            selectedValue={
              field.options?.find(
                (opt) =>
                  opt.value ===
                  ingestor.config[field.name as keyof typeof ingestor.config],
              ) || null
            }
            onSelect={(selected: { label: string; value: string }) => {
              handleIngestorChange(
                field.name as keyof IngestorConfig['config'],
                selected.value,
              );
            }}
            size="w-full"
            rounded="3xl"
            placeholder={field.label}
            border="border"
            buttonClassName="border-silver bg-white dark:border-dim-gray dark:bg-[#222327]"
            optionsClassName="border-silver bg-white dark:border-dim-gray dark:bg-[#383838]"
            placeholderClassName="text-gray-400 dark:text-silver"
            contentSize="text-sm"
          />
        );
      case 'boolean':
        return (
          <ToggleSwitch
            key={field.name}
            label={field.label}
            checked={Boolean(
              ingestor.config[field.name as keyof typeof ingestor.config],
            )}
            onChange={(checked: boolean) => {
              handleIngestorChange(
                field.name as keyof IngestorConfig['config'],
                checked,
              );
            }}
            size="small"
            className={`mt-2 text-base`}
          />
        );
      case 'local_file_picker':
        return (
          <div key={field.name}>
            <div className="mb-3" {...getRootProps()}>
              <span className="inline-block text-purple-30 dark:text-silver rounded-3xl border border-[#7F7F82] bg-transparent px-4 py-2 font-medium hover:cursor-pointer">
                <input type="button" {...getInputProps()} />
                Choose Files
              </span>
            </div>
            <div className="mt-4 max-w-full">
              <p className="text-eerie-black dark:text-light-gray mb-[14px] text-[14px] font-medium">
                Selected Files
              </p>
              <div className="max-w-full overflow-hidden">
                {files.map((file) => (
                  <p
                    key={file.name}
                    className="text-gray-6000 dark:text-[#ececf1] truncate overflow-hidden text-ellipsis"
                    title={file.name}
                  >
                    {file.name}
                  </p>
                ))}
                {files.length === 0 && (
                  <p className="text-gray-6000 dark:text-light-gray text-[14px]">
                    No files selected
                  </p>
                )}
              </div>
            </div>
          </div>
        );
      case 'remote_file_picker':
        return (
          <FilePicker
            key={field.name}
            onSelectionChange={(selectedFileIds: string[], selectedFolderIds: string[] = []) => {
              setSelectedFiles(selectedFileIds);
              setSelectedFolders(selectedFolderIds);
            }}
            provider={ingestor.type as unknown as string}
            token={token}
            initialSelectedFiles={selectedFiles}
            initialSelectedFolders={selectedFolders}
          />
        );
      default:
        return null;
    }
  };

  // New unified ingestor state
  const [ingestor, setIngestor] = useState<IngestorConfig>(() => ({
    type: null,
    name: '',
    config: {},
  }));

  const [progress, setProgress] = useState<{
    type: 'UPLOAD' | 'TRAINING';
    percentage: number;
    taskId?: string;
    failed?: boolean;
  }>();

  const { t } = useTranslation();
  const setTimeoutRef = useRef<number | null>(null);

  const ingestorOptions: { label: string; value: IngestorType; icon: string; heading: string }[] = [
    { label: 'Upload File', value: 'local_file', icon: FileUploadIcon, heading: 'Upload new document' },
    { label: 'Crawler', value: 'crawler', icon: CrawlerIcon, heading: 'Add content with Web Crawler' },
    { label: 'Link', value: 'url', icon: UrlIcon, heading: 'Add content from URL' },
    { label: 'GitHub', value: 'github', icon: GithubIcon, heading: 'Add content from GitHub' },
    { label: 'Reddit', value: 'reddit', icon: RedditIcon, heading: 'Add content from Reddit' },
    { label: 'Google Drive', value: 'google_drive', icon: DriveIcon, heading: 'Upload from Google Drive' },
  ];

  const sourceDocs = useSelector(selectSourceDocs);
  useEffect(() => {
    if (setTimeoutRef.current) {
      clearTimeout(setTimeoutRef.current);
    }
  }, []);

  function ProgressBar({ progressPercent }: { progressPercent: number }) {
    return (
      <div className="my-8 flex h-full w-full items-center justify-center">
        <div className="relative h-32 w-32 rounded-full">
          <div className="absolute inset-0 rounded-full shadow-[0_0_10px_2px_rgba(0,0,0,0.3)_inset] dark:shadow-[0_0_10px_2px_rgba(0,0,0,0.3)_inset]"></div>
          <div
            className={`absolute inset-0 rounded-full ${progressPercent === 100 ? 'bg-linear-to-r from-white to-gray-400 shadow-xl shadow-lime-300/50 dark:bg-linear-to-br dark:from-gray-500 dark:to-gray-300 dark:shadow-lime-300/50' : 'shadow-[0_4px_0_#7D54D1] dark:shadow-[0_4px_0_#7D54D1]'}`}
            style={{
              animation: `${progressPercent === 100 ? 'none' : 'rotate 2s linear infinite'}`,
            }}
          ></div>
          <div className="absolute inset-0 flex items-center justify-center">
            <span className="text-2xl font-bold">{progressPercent}%</span>
          </div>
          <style>
            {`@keyframes rotate {
                0% { transform: rotate(0deg); }
                100%{ transform: rotate(360deg); }
              }`}
          </style>
        </div>
      </div>
    );
  }

  function Progress({
    title,
    isCancellable = false,
    isFailed = false,
    isTraining = false,
  }: {
    title: string;
    isCancellable?: boolean;
    isFailed?: boolean;
    isTraining?: boolean;
  }) {
    return (
      <div className="text-gray-2000 dark:text-bright-gray mt-5 flex flex-col items-center gap-2">
        <p className="text-gra text-xl tracking-[0.15px]">
          {isTraining &&
            (progress?.percentage === 100
              ? t('modals.uploadDoc.progress.completed')
              : title)}
          {!isTraining && title}
        </p>
        <p className="text-sm">{t('modals.uploadDoc.progress.wait')}</p>
        <p className={`ml-5 text-xl text-red-400 ${isFailed ? '' : 'hidden'}`}>
          {t('modals.uploadDoc.progress.tokenLimit')}
        </p>
        {/* <p className="mt-10 text-2xl">{progress?.percentage || 0}%</p> */}
        <ProgressBar progressPercent={progress?.percentage || 0} />
        {isTraining &&
          (progress?.percentage === 100 ? (
            <button
              onClick={() => {
                setIngestor({ type: null, name: '', config: {} });
                setfiles([]);
                setProgress(undefined);
                setModalState('INACTIVE');
              }}
              className="h-[42px] cursor-pointer rounded-3xl bg-[#7D54D1] px-[28px] py-[6px] text-sm text-white shadow-lg hover:bg-[#6F3FD1]"
            >
              {t('modals.uploadDoc.start')}
            </button>
          ) : (
            <button
              className="ml-2 h-[42px] cursor-pointer rounded-3xl bg-[#7D54D14D] px-[28px] py-[6px] text-sm text-white shadow-lg"
              disabled
            >
              {t('modals.uploadDoc.wait')}
            </button>
          ))}
      </div>
    );
  }

  function UploadProgress() {
    return <Progress title={t('modals.uploadDoc.progress.upload')}></Progress>;
  }

  function TrainingProgress() {
    const dispatch = useDispatch();

    useEffect(() => {
      let timeoutID: number | undefined;

      if ((progress?.percentage ?? 0) < 100) {
        timeoutID = setTimeout(() => {
          userService
            .getTaskStatus(progress?.taskId as string, null)
            .then((data) => data.json())
            .then((data) => {
              if (data.status == 'SUCCESS') {
                if (data.result.limited === true) {
                  getDocs(token).then((data) => {
                    dispatch(setSourceDocs(data));
                    dispatch(
                      setSelectedDocs(
                        Array.isArray(data) &&
                          data?.find(
                            (d: Doc) => d.type?.toLowerCase() === 'local',
                          ),
                      ),
                    );
                  });
                  setProgress(
                    (progress) =>
                      progress && {
                        ...progress,
                        percentage: 100,
                        failed: true,
                      },
                  );
                } else {
                  getDocs(token).then((data) => {
                    dispatch(setSourceDocs(data));
                    const docIds = new Set(
                      (Array.isArray(sourceDocs) &&
                        sourceDocs?.map((doc: Doc) =>
                          doc.id ? doc.id : null,
                        )) ||
                        [],
                    );
                    if (data && Array.isArray(data)) {
                      data.map((updatedDoc: Doc) => {
                        if (updatedDoc.id && !docIds.has(updatedDoc.id)) {
                          // Select the doc not present in the intersection of current Docs and fetched data
                          dispatch(setSelectedDocs(updatedDoc));
                          return;
                        }
                      });
                    }
                  });
                  setProgress(
                    (progress) =>
                      progress && {
                        ...progress,
                        percentage: 100,
                        failed: false,
                      },
                  );
                  setIngestor({ type: null, name: '', config: {} });
                  setfiles([]);
                  setProgress(undefined);
                  setModalState('INACTIVE');
                  onSuccessfulUpload?.();
                }
              } else if (data.status == 'PROGRESS') {
                setProgress(
                  (progress) =>
                    progress && {
                      ...progress,
                      percentage: data.result.current,
                    },
                );
              }
            });
        }, 5000);
      }

      // cleanup
      return () => {
        if (timeoutID !== undefined) {
          clearTimeout(timeoutID);
        }
      };
    }, [progress, dispatch]);
    return (
      <Progress
        title={t('modals.uploadDoc.progress.training')}
        isCancellable={progress?.percentage === 100}
        isFailed={progress?.failed === true}
        isTraining={true}
      ></Progress>
    );
  }

  const onDrop = useCallback((acceptedFiles: File[]) => {
    setfiles(acceptedFiles);
    setIngestor(prev => ({ ...prev, name: acceptedFiles[0]?.name || '' }));

    // If we're in local_file mode, update the ingestor config
    if (ingestor.type === 'local_file') {
      setIngestor((prevState) => ({
        ...prevState,
        config: {
          ...prevState.config,
          files: acceptedFiles,
        },
      }));
    }
  }, [ingestor.type]);

  const doNothing = () => undefined;

  const uploadFile = () => {
    const formData = new FormData();
    files.forEach((file) => {
      formData.append('file', file);
    });

    formData.append('name', ingestor.name);
    formData.append('user', 'local');
    const apiHost = import.meta.env.VITE_API_HOST;
    const xhr = new XMLHttpRequest();
    xhr.upload.addEventListener('progress', (event) => {
      const progress = +((event.loaded / event.total) * 100).toFixed(2);
      setProgress({ type: 'UPLOAD', percentage: progress });
    });
    xhr.onload = () => {
      const { task_id } = JSON.parse(xhr.responseText);
      setTimeoutRef.current = setTimeout(() => {
        setProgress({ type: 'TRAINING', percentage: 0, taskId: task_id });
      }, 3000);
    };
    xhr.open('POST', `${apiHost + '/api/upload'}`);
    xhr.setRequestHeader('Authorization', `Bearer ${token}`);
    xhr.send(formData);
  };

  const uploadRemote = () => {
    if (!ingestor.type) return;
    const formData = new FormData();
    formData.append('name', ingestor.name);
    formData.append('user', 'local');
    formData.append('source', ingestor.type as string);

    let configData;

<<<<<<< HEAD
    const schema: FormField[] = IngestorFormSchemas[ingestor.type as IngestorType];
    const hasLocalFilePicker = schema.some((field: FormField) => field.type === 'local_file_picker');
    const hasRemoteFilePicker = schema.some((field: FormField) => field.type === 'remote_file_picker');
=======
    if (ingestor.type === 'google_drive') {
      const sessionToken = getSessionToken(ingestor.type);

      const selectedItems = googleDriveFiles.filter((file) =>
        selectedFiles.includes(file.id),
      );
      const selectedFolderIds = selectedItems
        .filter(
          (item) =>
            item.type === 'application/vnd.google-apps.folder' || item.isFolder,
        )
        .map((folder) => folder.id);

      const selectedFileIds = selectedItems
        .filter(
          (item) =>
            item.type !== 'application/vnd.google-apps.folder' &&
            !item.isFolder,
        )
        .map((file) => file.id);
>>>>>>> e26ad3c4

    if (hasLocalFilePicker) {
      files.forEach((file) => {
        formData.append('file', file);
      });
      configData = { ...ingestor.config };
    } else if (hasRemoteFilePicker) {
      const sessionToken = getSessionToken(ingestor.type as string);
      configData = {
<<<<<<< HEAD
        provider: ingestor.type as string,
        session_token: sessionToken,
        file_ids: selectedFiles,
        folder_ids: selectedFolders,
=======
        file_ids: selectedFileIds,
        folder_ids: selectedFolderIds,
        recursive: ingestor.config.recursive,
        session_token: sessionToken || null,
>>>>>>> e26ad3c4
      };
    } else {
      configData = { ...ingestor.config };
    }

    formData.append('data', JSON.stringify(configData));

    const apiHost: string = import.meta.env.VITE_API_HOST;
    const xhr = new XMLHttpRequest();
    xhr.upload.addEventListener('progress', (event: ProgressEvent) => {
      if (event.lengthComputable) {
        const progressPercentage = +(
          (event.loaded / event.total) *
          100
        ).toFixed(2);
        setProgress({ type: 'UPLOAD', percentage: progressPercentage });
      }
    });
    xhr.onload = () => {
      const response = JSON.parse(xhr.responseText) as { task_id: string };
      setTimeoutRef.current = window.setTimeout(() => {
        setProgress({
          type: 'TRAINING',
          percentage: 0,
          taskId: response.task_id,
        });
      }, 3000);
    };
<<<<<<< HEAD

    const endpoint = ingestor.type === 'local_file' ? `${apiHost}/api/upload` : `${apiHost}/api/remote`;
=======
    xhr.open('POST', `${apiHost}/api/remote`);
    xhr.setRequestHeader('Authorization', `Bearer ${token}`);
    xhr.send(formData);
  };

  useEffect(() => {
    if (ingestor.type === 'google_drive') {
      const sessionToken = getSessionToken(ingestor.type);

      if (sessionToken) {
        // Auto-authenticate if session token exists
        setIsGoogleDriveConnected(true);
        setAuthError('');

        // Fetch user email and files using the existing session token

        fetchUserEmailAndLoadFiles(sessionToken);
      }
    }
  }, [ingestor.type]);

  const fetchUserEmailAndLoadFiles = async (sessionToken: string) => {
    try {
      const apiHost = import.meta.env.VITE_API_HOST;

      const validateResponse = await fetch(
        `${apiHost}/api/connectors/validate-session`,
        {
          method: 'POST',
          headers: {
            'Content-Type': 'application/json',
            Authorization: `Bearer ${token}`,
          },
          body: JSON.stringify({
            provider: 'google_drive',
            session_token: sessionToken,
          }),
        },
      );

      if (!validateResponse.ok) {
        removeSessionToken(ingestor.type);
        setIsGoogleDriveConnected(false);
        setAuthError('Session expired. Please reconnect to Google Drive.');
        return;
      }

      const validateData = await validateResponse.json();

      if (validateData.success) {
        setUserEmail(validateData.user_email || 'Connected User');
        // reset pagination state and files
        setGoogleDriveFiles([]);

        setNextPageToken(null);
        setHasMoreFiles(false);
        loadGoogleDriveFiles(sessionToken, null, null, false);
      } else {
        removeSessionToken(ingestor.type);
        setIsGoogleDriveConnected(false);
        setAuthError(
          validateData.error ||
            'Session expired. Please reconnect your Google Drive account and make sure to grant offline access.',
        );
      }
    } catch (error) {
      console.error('Error validating Google Drive session:', error);
      setAuthError('Failed to validate session. Please reconnect.');
      setIsGoogleDriveConnected(false);
    }
  };

  const loadGoogleDriveFiles = async (
    sessionToken: string,
    folderId?: string | null,
    pageToken?: string | null,
    append = false,
  ) => {
    setIsLoadingFiles(true);

    try {
      const apiHost = import.meta.env.VITE_API_HOST;
      const requestBody: any = {
        session_token: sessionToken,
        limit: 10,
      };
      if (folderId) {
        requestBody.folder_id = folderId;
      }
      if (pageToken) {
        requestBody.page_token = pageToken;
      }

      const filesResponse = await fetch(`${apiHost}/api/connectors/files`, {
        method: 'POST',
        headers: {
          'Content-Type': 'application/json',
          Authorization: `Bearer ${token}`,
        },
        body: JSON.stringify({ ...requestBody, provider: 'google_drive' }),
      });

      if (!filesResponse.ok) {
        throw new Error(`Failed to load files: ${filesResponse.status}`);
      }

      const filesData = await filesResponse.json();

      if (filesData.success && Array.isArray(filesData.files)) {
        setGoogleDriveFiles((prev) =>
          append ? [...prev, ...filesData.files] : filesData.files,
        );
        setNextPageToken(filesData.next_page_token || null);
        setHasMoreFiles(Boolean(filesData.has_more));
      } else {
        throw new Error(filesData.error || 'Failed to load files');
      }
    } catch (error) {
      console.error('Error loading Google Drive files:', error);
      setAuthError(
        error instanceof Error
          ? error.message
          : 'Failed to load files. Please make sure your Google Drive account is properly connected and you granted offline access during authorization.',
      );
    } finally {
      setIsLoadingFiles(false);
    }
  };

  // Handle file selection
  const handleFileSelect = (fileId: string) => {
    setSelectedFiles((prev) => {
      if (prev.includes(fileId)) {
        return prev.filter((id) => id !== fileId);
      } else {
        return [...prev, fileId];
      }
    });
  };

  const handleFolderClick = (folderId: string, folderName: string) => {
    const sessionToken = getSessionToken(ingestor.type);
    if (sessionToken) {
      setCurrentFolderId(folderId);
      setFolderPath((prev) => [...prev, { id: folderId, name: folderName }]);

      setGoogleDriveFiles([]);
      setNextPageToken(null);
      setHasMoreFiles(false);
      setSelectedFiles([]);
      loadGoogleDriveFiles(sessionToken, folderId, null, false);
    }
  };
>>>>>>> e26ad3c4

    xhr.open('POST', endpoint);
    xhr.setRequestHeader('Authorization', `Bearer ${token}`);
    xhr.send(formData);
  };

<<<<<<< HEAD
  
=======
  const handleSelectAll = () => {
    if (selectedFiles.length === googleDriveFiles.length) {
      setSelectedFiles([]);
    } else {
      setSelectedFiles(googleDriveFiles.map((file) => file.id));
    }
  };
>>>>>>> e26ad3c4

  const { getRootProps, getInputProps } = useDropzone({
    onDrop,
    multiple: true,
    onDragEnter: doNothing,
    onDragOver: doNothing,
    onDragLeave: doNothing,
    maxSize: 25000000,
    accept: {
      'application/pdf': ['.pdf'],
      'text/plain': ['.txt'],
      'text/x-rst': ['.rst'],
      'text/x-markdown': ['.md'],
      'application/zip': ['.zip'],
      'application/vnd.openxmlformats-officedocument.wordprocessingml.document':
        ['.docx'],
      'application/json': ['.json'],
      'text/csv': ['.csv'],
      'text/html': ['.html'],
      'application/epub+zip': ['.epub'],
      'application/vnd.openxmlformats-officedocument.spreadsheetml.sheet': [
        '.xlsx',
      ],
      'application/vnd.openxmlformats-officedocument.presentationml.presentation':
        ['.pptx'],
      'image/png': ['.png'],
      'image/jpeg': ['.jpeg'],
      'image/jpg': ['.jpg'],
    },
  });

  const isUploadDisabled = (): boolean => {
    if (!activeTab) return true;

    if (!ingestor.name?.trim()) {
      return true;
    }

    if (!ingestor.type) return true;
    const schema: FormField[] = IngestorFormSchemas[ingestor.type as IngestorType];
    const hasLocalFilePicker = schema.some((field: FormField) => field.type === 'local_file_picker');
    const hasRemoteFilePicker = schema.some((field: FormField) => field.type === 'remote_file_picker');

    if (hasLocalFilePicker) {
      if (files.length === 0) {
        return true;
      }
    } else if (hasRemoteFilePicker) {
      if (selectedFiles.length === 0 && selectedFolders.length === 0) {
        return true;
      }
    }

    const formFields: FormField[] = IngestorFormSchemas[ingestor.type as IngestorType];
    for (const field of formFields) {
      if (field.required) {
        // Validate only required fields
        const value =
          ingestor.config[field.name as keyof typeof ingestor.config];

        if (typeof value === 'string' && !value.trim()) {
          return true;
        }

        if (
          typeof value === 'number' &&
          (value === null || value === undefined || value <= 0)
        ) {
          return true;
        }

        if (typeof value === 'boolean' && value === undefined) {
          return true;
        }
      }
    }
    return false;
  };
  const handleIngestorChange = (
    key: keyof IngestorConfig['config'],
    value: string | number | boolean,
  ) => {
    setIngestor((prevState) => ({
      ...prevState,
      config: {
        ...prevState.config,
        [key]: value,
      },
    }));
  };
  const handleIngestorTypeChange = (type: IngestorType | null) => {
    if (type === null) {
      setIngestor({
        type: null,
        name: '',
        config: {},
      });
      setfiles([]);
      return;
    }

    const defaultConfig = IngestorDefaultConfigs[type];
    setIngestor({
      type,
      name: defaultConfig.name,
      config: defaultConfig.config,
    });

    // Clear files if switching away from local_file
    if (type !== 'local_file') {
      setfiles([]);
    }
  };

  const renderIngestorSelection = () => {
    return (
      <div className="grid grid-cols-1 sm:grid-cols-2 md:grid-cols-3 gap-4 w-full">
        {ingestorOptions.map((option) => (
          <div
            key={option.value}
            className={`relative flex flex-col justify-between rounded-2xl cursor-pointer w-full max-w-[181px] h-[91.2px] border border-solid pt-[21.1px] pr-[21px] pb-[15px] pl-[21px] gap-[13.1px] transition-colors duration-300 ease-out mx-auto ${
              ingestor.type === option.value 
                ? 'bg-[#7D54D1] text-white border-[#7D54D1] shadow-[0px_0px_8px_0px_#FFFFFF1A] dark:shadow-[0px_0px_8px_0px_#FFFFFF1A]' 
                : 'bg-transparent hover:bg-[#ECECEC]/30 dark:hover:bg-[#383838]/30 border-[#D7D7D7] dark:border-[#4A4A4A] shadow-[0px_4px_40px_-3px_#0000001A]'
            }`}
            onClick={() => handleIngestorTypeChange(option.value as IngestorType)}
          >
            <div className="flex flex-col justify-between h-full">
              <div className="w-6 h-6">
                <img 
                  src={option.icon} 
                  alt={option.label} 
                  className={`${ingestor.type === option.value ? 'filter invert' : ''} dark:filter dark:invert`}
                />
              </div>
              <p className="font-inter font-semibold text-[13px] leading-[18px] self-start">
                {option.label}
              </p>
            </div>
          </div>
        ))}
      </div>
    );
  };
  let view;

  if (progress?.type === 'UPLOAD') {
    view = <UploadProgress></UploadProgress>;
  } else if (progress?.type === 'TRAINING') {
    view = <TrainingProgress></TrainingProgress>;
  }   else {
    view = (
      <div className="flex w-full flex-col gap-6">
        {!ingestor.type && (
          <p className="text-[#18181B] dark:text-[#ECECF1] text-left font-inter font-semibold text-[20px] leading-[28px] tracking-[0.15px]">
            Select the way to add your source
          </p>
        )}
        
        {activeTab && (
          <>
<<<<<<< HEAD
            {!ingestor.type && renderIngestorSelection()}
            {ingestor.type && (
              <div className="flex flex-col gap-4">
                <button
                  onClick={() => handleIngestorTypeChange(null)}
                  className="flex items-center gap-2 text-[#777777] hover:text-[#555555] w-fit"
                >
                  <img 
                    src={ChevronRight} 
                    alt="back" 
                    className="h-3 w-3 transform rotate-180" 
                  />
                  <span>Back</span>
                </button>

                <h2 className="font-inter font-semibold text-[22px] leading-[28px] tracking-[0.15px] text-black dark:text-[#E0E0E0]">
                  {ingestor.type && ingestorOptions.find(option => option.value === ingestor.type)?.heading}
                </h2>

                <Input
                  type="text"
                  colorVariant="silver"
                  value={ingestor.name}
                  onChange={(e) => {
                    setIngestor((prevState) => ({
                      ...prevState,
                      name: e.target.value,
                    }));
                  }}
                  borderVariant="thin"
                  placeholder="Name"
                  required={true}
                  labelBgClassName="bg-white dark:bg-charleston-green-2"
                  className={ingestor.type === 'google_drive' ? "max-w-xs" : "w-full"}
                />
                {renderFormFields()}
=======
            <Input
              type="text"
              colorVariant="silver"
              value={docName}
              onChange={(e) => setDocName(e.target.value)}
              borderVariant="thin"
              placeholder={t('modals.uploadDoc.name')}
              labelBgClassName="bg-white dark:bg-charleston-green-2"
              required={true}
            />
            <div className="my-2" {...getRootProps()}>
              <span className="text-purple-30 dark:text-silver rounded-3xl border border-[#7F7F82] bg-transparent px-4 py-2 font-medium hover:cursor-pointer">
                <input type="button" {...getInputProps()} />
                {t('modals.uploadDoc.choose')}
              </span>
            </div>
            <p className="text-gray-4000 mb-0 text-xs italic">
              {t('modals.uploadDoc.info')}
            </p>
            <div className="mt-0 max-w-full">
              <p className="text-eerie-black dark:text-light-gray mb-[14px] text-[14px] font-medium">
                {t('modals.uploadDoc.uploadedFiles')}
              </p>
              <div className="max-w-full overflow-hidden">
                {files.map((file) => (
                  <p
                    key={file.name}
                    className="text-gray-6000 truncate overflow-hidden text-ellipsis dark:text-[#ececf1]"
                    title={file.name}
                  >
                    {file.name}
                  </p>
                ))}
                {files.length === 0 && (
                  <p className="text-gray-6000 dark:text-light-gray text-[14px]">
                    {t('none')}
                  </p>
                )}
              </div>
            </div>
          </>
        )}
        {activeTab === 'remote' && (
          <>
            <Dropdown
              options={urlOptions}
              selectedValue={
                urlOptions.find((opt) => opt.value === ingestor.type) || null
              }
              onSelect={(selected: { label: string; value: string }) =>
                handleIngestorTypeChange(selected.value as IngestorType)
              }
              size="w-full"
              rounded="3xl"
              border="border"
              placeholder="Select ingestor type"
              placeholderClassName="text-gray-400 dark:text-silver"
            />
            {/* Dynamically render form fields based on schema */}

            <Input
              type="text"
              colorVariant="silver"
              value={remoteName}
              onChange={(e) => setRemoteName(e.target.value)}
              borderVariant="thin"
              placeholder="Name"
              required={true}
              labelBgClassName="bg-white dark:bg-charleston-green-2"
            />
            {ingestor.type === 'google_drive' && (
              <div className="space-y-4">
                {authError && (
                  <div className="rounded-lg border border-red-200 bg-red-50 p-3 dark:border-red-600 dark:bg-red-900/20">
                    <p className="text-sm text-red-600 dark:text-red-400">
                      ⚠️ {authError}
                    </p>
                  </div>
                )}

                {!isGoogleDriveConnected ? (
                  <ConnectorAuth
                    provider="google_drive"
                    onSuccess={(data) => {
                      setUserEmail(data.user_email);
                      setIsGoogleDriveConnected(true);
                      setIsAuthenticating(false);
                      setAuthError('');

                      if (data.session_token) {
                        setSessionToken(ingestor.type, data.session_token);
                        loadGoogleDriveFiles(data.session_token, null);
                      }
                    }}
                    onError={(error) => {
                      setAuthError(error);
                      setIsAuthenticating(false);
                      setIsGoogleDriveConnected(false);
                    }}
                  />
                ) : (
                  <div className="space-y-4">
                    {/* Connection Status */}
                    <div className="flex w-full items-center justify-between rounded-lg bg-green-500 px-4 py-2 text-sm text-white">
                      <div className="flex items-center gap-2">
                        <svg className="h-4 w-4" viewBox="0 0 24 24">
                          <path
                            fill="currentColor"
                            d="M9 16.17L4.83 12l-1.42 1.41L9 19 21 7l-1.41-1.41z"
                          />
                        </svg>
                        <span>Connected as {userEmail}</span>
                      </div>
                      <button
                        onClick={() => {
                          removeSessionToken(ingestor.type);

                          setIsGoogleDriveConnected(false);
                          setGoogleDriveFiles([]);
                          setSelectedFiles([]);
                          setUserEmail('');
                          setAuthError('');

                          const apiHost = import.meta.env.VITE_API_HOST;
                          fetch(`${apiHost}/api/connectors/disconnect`, {
                            method: 'POST',
                            headers: {
                              'Content-Type': 'application/json',
                              Authorization: `Bearer ${token}`,
                            },
                            body: JSON.stringify({
                              provider: ingestor.type,
                              session_token: getSessionToken(ingestor.type),
                            }),
                          }).catch((err) =>
                            console.error(
                              'Error disconnecting from Google Drive:',
                              err,
                            ),
                          );
                        }}
                        className="text-xs text-white underline hover:text-gray-200"
                      >
                        Disconnect
                      </button>
                    </div>

                    {/* File Browser */}
                    <div className="rounded-lg border border-gray-200 dark:border-gray-600">
                      <div className="rounded-t-lg border-b border-gray-200 bg-gray-50 p-3 dark:border-gray-600 dark:bg-gray-800">
                        {/* Breadcrumb navigation */}
                        <div className="mb-2 flex items-center gap-1">
                          {folderPath.map((path, index) => (
                            <div
                              key={path.id || 'root'}
                              className="flex items-center gap-1"
                            >
                              {index > 0 && (
                                <span className="text-gray-400">/</span>
                              )}
                              <button
                                onClick={() => navigateBack(index)}
                                className="text-sm text-blue-600 hover:text-blue-800 hover:underline dark:text-blue-400"
                                disabled={index === folderPath.length - 1}
                              >
                                {path.name}
                              </button>
                            </div>
                          ))}
                        </div>

                        <div className="flex items-center justify-between">
                          <h4 className="text-sm font-medium text-gray-700 dark:text-gray-300">
                            Select Files from Google Drive
                          </h4>
                          {googleDriveFiles.length > 0 && (
                            <button
                              onClick={handleSelectAll}
                              className="text-xs text-blue-600 hover:text-blue-800 dark:text-blue-400"
                            >
                              {selectedFiles.length === googleDriveFiles.length
                                ? 'Deselect All'
                                : 'Select All'}
                            </button>
                          )}
                        </div>
                        {selectedFiles.length > 0 && (
                          <p className="mt-1 text-xs text-gray-500">
                            {selectedFiles.length} file
                            {selectedFiles.length !== 1 ? 's' : ''} selected
                          </p>
                        )}
                      </div>

                      <div
                        className="max-h-72 overflow-y-auto"
                        ref={scrollContainerRef}
                      >
                        {isLoadingFiles && googleDriveFiles.length === 0 ? (
                          <div className="p-4 text-center">
                            <div className="inline-flex items-center gap-2 text-sm text-gray-600 dark:text-gray-400">
                              <div className="h-4 w-4 animate-spin rounded-full border-2 border-blue-500 border-t-transparent"></div>
                              Loading files...
                            </div>
                          </div>
                        ) : googleDriveFiles.length === 0 ? (
                          <div className="p-4 text-center text-sm text-gray-500 dark:text-gray-400">
                            No files found in your Google Drive
                          </div>
                        ) : (
                          <>
                            <div className="divide-y divide-gray-200 dark:divide-gray-600">
                              {googleDriveFiles.map((file) => (
                                <div
                                  key={file.id}
                                  className={`p-3 transition-colors ${
                                    selectedFiles.includes(file.id)
                                      ? 'bg-blue-50 dark:bg-blue-900/20'
                                      : ''
                                  }`}
                                >
                                  <div className="flex items-center gap-3">
                                    <div className="flex-shrink-0">
                                      <input
                                        type="checkbox"
                                        checked={selectedFiles.includes(
                                          file.id,
                                        )}
                                        onChange={() =>
                                          handleFileSelect(file.id)
                                        }
                                        className="h-4 w-4 rounded border-gray-300 text-blue-600 focus:ring-blue-500"
                                      />
                                    </div>
                                    {file.type ===
                                      'application/vnd.google-apps.folder' ||
                                    file.isFolder ? (
                                      <div
                                        className="cursor-pointer text-lg hover:text-blue-600"
                                        onClick={() =>
                                          handleFolderClick(file.id, file.name)
                                        }
                                      >
                                        <img
                                          src={FolderIcon}
                                          alt="Folder"
                                          className="h-6 w-6"
                                        />
                                      </div>
                                    ) : (
                                      <div className="text-lg">
                                        <img
                                          src={FileIcon}
                                          alt="File"
                                          className="h-6 w-6"
                                        />
                                      </div>
                                    )}
                                    <div className="min-w-0 flex-1">
                                      <p
                                        className={`truncate text-sm font-medium dark:text-[#ececf1] ${
                                          file.type ===
                                            'application/vnd.google-apps.folder' ||
                                          file.isFolder
                                            ? 'cursor-pointer hover:text-blue-600'
                                            : ''
                                        }`}
                                        onClick={() => {
                                          if (
                                            file.type ===
                                              'application/vnd.google-apps.folder' ||
                                            file.isFolder
                                          ) {
                                            handleFolderClick(
                                              file.id,
                                              file.name,
                                            );
                                          }
                                        }}
                                      >
                                        {file.name}
                                      </p>
                                      <p className="text-xs text-gray-500 dark:text-gray-400">
                                        {file.size &&
                                          `${formatBytes(file.size)} • `}
                                        Modified {formatDate(file.modifiedTime)}
                                      </p>
                                    </div>
                                  </div>
                                </div>
                              ))}
                            </div>

                            <div className="flex items-center justify-center border-t border-gray-100 p-4 dark:border-gray-800">
                              {isLoadingFiles && (
                                <div className="inline-flex items-center gap-2 text-sm text-gray-600 dark:text-gray-400">
                                  <div className="h-4 w-4 animate-spin rounded-full border-2 border-blue-500 border-t-transparent"></div>
                                  Loading more files...
                                </div>
                              )}
                              {!hasMoreFiles && !isLoadingFiles && (
                                <span className="text-sm text-gray-500 dark:text-gray-400">
                                  All files loaded
                                </span>
                              )}
                            </div>
                          </>
                        )}
                      </div>

                      <div className="hidden" aria-hidden="true"></div>
                    </div>
                  </div>
                )}
>>>>>>> e26ad3c4
              </div>
            )}
  
            {ingestor.type && IngestorFormSchemas[ingestor.type as IngestorType].some(
              (field: FormField) => field.advanced,
            ) && (
              <button
                onClick={() => setShowAdvancedOptions(!showAdvancedOptions)}
                className="text-purple-30 bg-transparent py-2 pl-0 text-left text-sm font-normal hover:cursor-pointer"
              >
                {showAdvancedOptions
                  ? t('modals.uploadDoc.hideAdvanced')
                  : t('modals.uploadDoc.showAdvanced')}
              </button>
            )}
          </>
        )}
        <div className="flex justify-end gap-4">
          {activeTab && ingestor.type && (
            <button
              onClick={() => {
                if (!ingestor.type) return;
                const schema: FormField[] = IngestorFormSchemas[ingestor.type as IngestorType];
                const hasLocalFilePicker = schema.some((field: FormField) => field.type === 'local_file_picker');

                if (hasLocalFilePicker) {
                  uploadFile();
                } else {
                  uploadRemote();
                }
              }}
              disabled={isUploadDisabled()}
              className={`rounded-3xl px-4 py-2 text-[14px] font-medium ${
                isUploadDisabled()
                  ? 'cursor-not-allowed bg-gray-300 text-gray-500'
                  : 'bg-purple-30 hover:bg-violets-are-blue cursor-pointer text-white'
              }`}
            >
<<<<<<< HEAD
              {t('modals.uploadDoc.train')}
=======
              {ingestor.type === 'google_drive' && selectedFiles.length > 0
                ? `Train with ${selectedFiles.length} file${selectedFiles.length !== 1 ? 's' : ''}`
                : t('modals.uploadDoc.train')}
>>>>>>> e26ad3c4
            </button>
          )}
        </div>
      </div>
    );
  }

<<<<<<< HEAD
  

  
=======
  useEffect(() => {
    const scrollContainer = scrollContainerRef.current;

    const handleScroll = () => {
      if (!scrollContainer) return;

      const { scrollTop, scrollHeight, clientHeight } = scrollContainer;
      const isNearBottom = scrollHeight - scrollTop - clientHeight < 50;

      if (isNearBottom && hasMoreFiles && !isLoadingFiles && nextPageToken) {
        const sessionToken = getSessionToken(ingestor.type);
        if (sessionToken) {
          loadGoogleDriveFiles(
            sessionToken,
            currentFolderId,
            nextPageToken,
            true,
          );
        }
      }
    };

    scrollContainer?.addEventListener('scroll', handleScroll);

    return () => {
      scrollContainer?.removeEventListener('scroll', handleScroll);
    };
  }, [
    hasMoreFiles,
    isLoadingFiles,
    nextPageToken,
    currentFolderId,
    ingestor.type,
  ]);
>>>>>>> e26ad3c4

  return (
    <WrapperModal
      isPerformingTask={progress !== undefined && progress.percentage < 100}
      close={() => {
        close();
        setIngestor({ type: null, name: '', config: {} });
        setfiles([]);
        setModalState('INACTIVE');
      }}
      className="w-11/12 sm:w-auto sm:min-w-[600px] md:min-w-[700px]"
    >
      {view}
    </WrapperModal>
  );
}

export default Upload;<|MERGE_RESOLUTION|>--- conflicted
+++ resolved
@@ -4,10 +4,6 @@
 import { useDispatch, useSelector } from 'react-redux';
 
 import userService from '../api/services/userService';
-<<<<<<< HEAD
-import { getSessionToken } from '../utils/providerUtils';
-
-=======
 import {
   getSessionToken,
   setSessionToken,
@@ -17,7 +13,6 @@
 import { formatBytes } from '../utils/stringUtils';
 import FileUpload from '../assets/file_upload.svg';
 import WebsiteCollect from '../assets/website_collect.svg';
->>>>>>> e26ad3c4
 import Dropdown from '../components/Dropdown';
 import Input from '../components/Input';
 import ToggleSwitch from '../components/ToggleSwitch';
@@ -72,18 +67,7 @@
 
   // File picker state
   const [selectedFiles, setSelectedFiles] = useState<string[]>([]);
-<<<<<<< HEAD
   const [selectedFolders, setSelectedFolders] = useState<string[]>([]);
-=======
-  const [isLoadingFiles, setIsLoadingFiles] = useState(false);
-  const [isAuthenticating, setIsAuthenticating] = useState(false);
-  const [userEmail, setUserEmail] = useState<string>('');
-  const [authError, setAuthError] = useState<string>('');
-  const [currentFolderId, setCurrentFolderId] = useState<string | null>(null);
-  const [folderPath, setFolderPath] = useState<
-    Array<{ id: string | null; name: string }>
-  >([{ id: null, name: 'My Drive' }]);
->>>>>>> e26ad3c4
 
 
   
@@ -527,32 +511,9 @@
 
     let configData;
 
-<<<<<<< HEAD
     const schema: FormField[] = IngestorFormSchemas[ingestor.type as IngestorType];
     const hasLocalFilePicker = schema.some((field: FormField) => field.type === 'local_file_picker');
     const hasRemoteFilePicker = schema.some((field: FormField) => field.type === 'remote_file_picker');
-=======
-    if (ingestor.type === 'google_drive') {
-      const sessionToken = getSessionToken(ingestor.type);
-
-      const selectedItems = googleDriveFiles.filter((file) =>
-        selectedFiles.includes(file.id),
-      );
-      const selectedFolderIds = selectedItems
-        .filter(
-          (item) =>
-            item.type === 'application/vnd.google-apps.folder' || item.isFolder,
-        )
-        .map((folder) => folder.id);
-
-      const selectedFileIds = selectedItems
-        .filter(
-          (item) =>
-            item.type !== 'application/vnd.google-apps.folder' &&
-            !item.isFolder,
-        )
-        .map((file) => file.id);
->>>>>>> e26ad3c4
 
     if (hasLocalFilePicker) {
       files.forEach((file) => {
@@ -562,17 +523,10 @@
     } else if (hasRemoteFilePicker) {
       const sessionToken = getSessionToken(ingestor.type as string);
       configData = {
-<<<<<<< HEAD
         provider: ingestor.type as string,
         session_token: sessionToken,
         file_ids: selectedFiles,
         folder_ids: selectedFolders,
-=======
-        file_ids: selectedFileIds,
-        folder_ids: selectedFolderIds,
-        recursive: ingestor.config.recursive,
-        session_token: sessionToken || null,
->>>>>>> e26ad3c4
       };
     } else {
       configData = { ...ingestor.config };
@@ -601,181 +555,15 @@
         });
       }, 3000);
     };
-<<<<<<< HEAD
 
     const endpoint = ingestor.type === 'local_file' ? `${apiHost}/api/upload` : `${apiHost}/api/remote`;
-=======
-    xhr.open('POST', `${apiHost}/api/remote`);
-    xhr.setRequestHeader('Authorization', `Bearer ${token}`);
-    xhr.send(formData);
-  };
-
-  useEffect(() => {
-    if (ingestor.type === 'google_drive') {
-      const sessionToken = getSessionToken(ingestor.type);
-
-      if (sessionToken) {
-        // Auto-authenticate if session token exists
-        setIsGoogleDriveConnected(true);
-        setAuthError('');
-
-        // Fetch user email and files using the existing session token
-
-        fetchUserEmailAndLoadFiles(sessionToken);
-      }
-    }
-  }, [ingestor.type]);
-
-  const fetchUserEmailAndLoadFiles = async (sessionToken: string) => {
-    try {
-      const apiHost = import.meta.env.VITE_API_HOST;
-
-      const validateResponse = await fetch(
-        `${apiHost}/api/connectors/validate-session`,
-        {
-          method: 'POST',
-          headers: {
-            'Content-Type': 'application/json',
-            Authorization: `Bearer ${token}`,
-          },
-          body: JSON.stringify({
-            provider: 'google_drive',
-            session_token: sessionToken,
-          }),
-        },
-      );
-
-      if (!validateResponse.ok) {
-        removeSessionToken(ingestor.type);
-        setIsGoogleDriveConnected(false);
-        setAuthError('Session expired. Please reconnect to Google Drive.');
-        return;
-      }
-
-      const validateData = await validateResponse.json();
-
-      if (validateData.success) {
-        setUserEmail(validateData.user_email || 'Connected User');
-        // reset pagination state and files
-        setGoogleDriveFiles([]);
-
-        setNextPageToken(null);
-        setHasMoreFiles(false);
-        loadGoogleDriveFiles(sessionToken, null, null, false);
-      } else {
-        removeSessionToken(ingestor.type);
-        setIsGoogleDriveConnected(false);
-        setAuthError(
-          validateData.error ||
-            'Session expired. Please reconnect your Google Drive account and make sure to grant offline access.',
-        );
-      }
-    } catch (error) {
-      console.error('Error validating Google Drive session:', error);
-      setAuthError('Failed to validate session. Please reconnect.');
-      setIsGoogleDriveConnected(false);
-    }
-  };
-
-  const loadGoogleDriveFiles = async (
-    sessionToken: string,
-    folderId?: string | null,
-    pageToken?: string | null,
-    append = false,
-  ) => {
-    setIsLoadingFiles(true);
-
-    try {
-      const apiHost = import.meta.env.VITE_API_HOST;
-      const requestBody: any = {
-        session_token: sessionToken,
-        limit: 10,
-      };
-      if (folderId) {
-        requestBody.folder_id = folderId;
-      }
-      if (pageToken) {
-        requestBody.page_token = pageToken;
-      }
-
-      const filesResponse = await fetch(`${apiHost}/api/connectors/files`, {
-        method: 'POST',
-        headers: {
-          'Content-Type': 'application/json',
-          Authorization: `Bearer ${token}`,
-        },
-        body: JSON.stringify({ ...requestBody, provider: 'google_drive' }),
-      });
-
-      if (!filesResponse.ok) {
-        throw new Error(`Failed to load files: ${filesResponse.status}`);
-      }
-
-      const filesData = await filesResponse.json();
-
-      if (filesData.success && Array.isArray(filesData.files)) {
-        setGoogleDriveFiles((prev) =>
-          append ? [...prev, ...filesData.files] : filesData.files,
-        );
-        setNextPageToken(filesData.next_page_token || null);
-        setHasMoreFiles(Boolean(filesData.has_more));
-      } else {
-        throw new Error(filesData.error || 'Failed to load files');
-      }
-    } catch (error) {
-      console.error('Error loading Google Drive files:', error);
-      setAuthError(
-        error instanceof Error
-          ? error.message
-          : 'Failed to load files. Please make sure your Google Drive account is properly connected and you granted offline access during authorization.',
-      );
-    } finally {
-      setIsLoadingFiles(false);
-    }
-  };
-
-  // Handle file selection
-  const handleFileSelect = (fileId: string) => {
-    setSelectedFiles((prev) => {
-      if (prev.includes(fileId)) {
-        return prev.filter((id) => id !== fileId);
-      } else {
-        return [...prev, fileId];
-      }
-    });
-  };
-
-  const handleFolderClick = (folderId: string, folderName: string) => {
-    const sessionToken = getSessionToken(ingestor.type);
-    if (sessionToken) {
-      setCurrentFolderId(folderId);
-      setFolderPath((prev) => [...prev, { id: folderId, name: folderName }]);
-
-      setGoogleDriveFiles([]);
-      setNextPageToken(null);
-      setHasMoreFiles(false);
-      setSelectedFiles([]);
-      loadGoogleDriveFiles(sessionToken, folderId, null, false);
-    }
-  };
->>>>>>> e26ad3c4
 
     xhr.open('POST', endpoint);
     xhr.setRequestHeader('Authorization', `Bearer ${token}`);
     xhr.send(formData);
   };
 
-<<<<<<< HEAD
   
-=======
-  const handleSelectAll = () => {
-    if (selectedFiles.length === googleDriveFiles.length) {
-      setSelectedFiles([]);
-    } else {
-      setSelectedFiles(googleDriveFiles.map((file) => file.id));
-    }
-  };
->>>>>>> e26ad3c4
 
   const { getRootProps, getInputProps } = useDropzone({
     onDrop,
@@ -937,7 +725,6 @@
         
         {activeTab && (
           <>
-<<<<<<< HEAD
             {!ingestor.type && renderIngestorSelection()}
             {ingestor.type && (
               <div className="flex flex-col gap-4">
@@ -974,322 +761,6 @@
                   className={ingestor.type === 'google_drive' ? "max-w-xs" : "w-full"}
                 />
                 {renderFormFields()}
-=======
-            <Input
-              type="text"
-              colorVariant="silver"
-              value={docName}
-              onChange={(e) => setDocName(e.target.value)}
-              borderVariant="thin"
-              placeholder={t('modals.uploadDoc.name')}
-              labelBgClassName="bg-white dark:bg-charleston-green-2"
-              required={true}
-            />
-            <div className="my-2" {...getRootProps()}>
-              <span className="text-purple-30 dark:text-silver rounded-3xl border border-[#7F7F82] bg-transparent px-4 py-2 font-medium hover:cursor-pointer">
-                <input type="button" {...getInputProps()} />
-                {t('modals.uploadDoc.choose')}
-              </span>
-            </div>
-            <p className="text-gray-4000 mb-0 text-xs italic">
-              {t('modals.uploadDoc.info')}
-            </p>
-            <div className="mt-0 max-w-full">
-              <p className="text-eerie-black dark:text-light-gray mb-[14px] text-[14px] font-medium">
-                {t('modals.uploadDoc.uploadedFiles')}
-              </p>
-              <div className="max-w-full overflow-hidden">
-                {files.map((file) => (
-                  <p
-                    key={file.name}
-                    className="text-gray-6000 truncate overflow-hidden text-ellipsis dark:text-[#ececf1]"
-                    title={file.name}
-                  >
-                    {file.name}
-                  </p>
-                ))}
-                {files.length === 0 && (
-                  <p className="text-gray-6000 dark:text-light-gray text-[14px]">
-                    {t('none')}
-                  </p>
-                )}
-              </div>
-            </div>
-          </>
-        )}
-        {activeTab === 'remote' && (
-          <>
-            <Dropdown
-              options={urlOptions}
-              selectedValue={
-                urlOptions.find((opt) => opt.value === ingestor.type) || null
-              }
-              onSelect={(selected: { label: string; value: string }) =>
-                handleIngestorTypeChange(selected.value as IngestorType)
-              }
-              size="w-full"
-              rounded="3xl"
-              border="border"
-              placeholder="Select ingestor type"
-              placeholderClassName="text-gray-400 dark:text-silver"
-            />
-            {/* Dynamically render form fields based on schema */}
-
-            <Input
-              type="text"
-              colorVariant="silver"
-              value={remoteName}
-              onChange={(e) => setRemoteName(e.target.value)}
-              borderVariant="thin"
-              placeholder="Name"
-              required={true}
-              labelBgClassName="bg-white dark:bg-charleston-green-2"
-            />
-            {ingestor.type === 'google_drive' && (
-              <div className="space-y-4">
-                {authError && (
-                  <div className="rounded-lg border border-red-200 bg-red-50 p-3 dark:border-red-600 dark:bg-red-900/20">
-                    <p className="text-sm text-red-600 dark:text-red-400">
-                      ⚠️ {authError}
-                    </p>
-                  </div>
-                )}
-
-                {!isGoogleDriveConnected ? (
-                  <ConnectorAuth
-                    provider="google_drive"
-                    onSuccess={(data) => {
-                      setUserEmail(data.user_email);
-                      setIsGoogleDriveConnected(true);
-                      setIsAuthenticating(false);
-                      setAuthError('');
-
-                      if (data.session_token) {
-                        setSessionToken(ingestor.type, data.session_token);
-                        loadGoogleDriveFiles(data.session_token, null);
-                      }
-                    }}
-                    onError={(error) => {
-                      setAuthError(error);
-                      setIsAuthenticating(false);
-                      setIsGoogleDriveConnected(false);
-                    }}
-                  />
-                ) : (
-                  <div className="space-y-4">
-                    {/* Connection Status */}
-                    <div className="flex w-full items-center justify-between rounded-lg bg-green-500 px-4 py-2 text-sm text-white">
-                      <div className="flex items-center gap-2">
-                        <svg className="h-4 w-4" viewBox="0 0 24 24">
-                          <path
-                            fill="currentColor"
-                            d="M9 16.17L4.83 12l-1.42 1.41L9 19 21 7l-1.41-1.41z"
-                          />
-                        </svg>
-                        <span>Connected as {userEmail}</span>
-                      </div>
-                      <button
-                        onClick={() => {
-                          removeSessionToken(ingestor.type);
-
-                          setIsGoogleDriveConnected(false);
-                          setGoogleDriveFiles([]);
-                          setSelectedFiles([]);
-                          setUserEmail('');
-                          setAuthError('');
-
-                          const apiHost = import.meta.env.VITE_API_HOST;
-                          fetch(`${apiHost}/api/connectors/disconnect`, {
-                            method: 'POST',
-                            headers: {
-                              'Content-Type': 'application/json',
-                              Authorization: `Bearer ${token}`,
-                            },
-                            body: JSON.stringify({
-                              provider: ingestor.type,
-                              session_token: getSessionToken(ingestor.type),
-                            }),
-                          }).catch((err) =>
-                            console.error(
-                              'Error disconnecting from Google Drive:',
-                              err,
-                            ),
-                          );
-                        }}
-                        className="text-xs text-white underline hover:text-gray-200"
-                      >
-                        Disconnect
-                      </button>
-                    </div>
-
-                    {/* File Browser */}
-                    <div className="rounded-lg border border-gray-200 dark:border-gray-600">
-                      <div className="rounded-t-lg border-b border-gray-200 bg-gray-50 p-3 dark:border-gray-600 dark:bg-gray-800">
-                        {/* Breadcrumb navigation */}
-                        <div className="mb-2 flex items-center gap-1">
-                          {folderPath.map((path, index) => (
-                            <div
-                              key={path.id || 'root'}
-                              className="flex items-center gap-1"
-                            >
-                              {index > 0 && (
-                                <span className="text-gray-400">/</span>
-                              )}
-                              <button
-                                onClick={() => navigateBack(index)}
-                                className="text-sm text-blue-600 hover:text-blue-800 hover:underline dark:text-blue-400"
-                                disabled={index === folderPath.length - 1}
-                              >
-                                {path.name}
-                              </button>
-                            </div>
-                          ))}
-                        </div>
-
-                        <div className="flex items-center justify-between">
-                          <h4 className="text-sm font-medium text-gray-700 dark:text-gray-300">
-                            Select Files from Google Drive
-                          </h4>
-                          {googleDriveFiles.length > 0 && (
-                            <button
-                              onClick={handleSelectAll}
-                              className="text-xs text-blue-600 hover:text-blue-800 dark:text-blue-400"
-                            >
-                              {selectedFiles.length === googleDriveFiles.length
-                                ? 'Deselect All'
-                                : 'Select All'}
-                            </button>
-                          )}
-                        </div>
-                        {selectedFiles.length > 0 && (
-                          <p className="mt-1 text-xs text-gray-500">
-                            {selectedFiles.length} file
-                            {selectedFiles.length !== 1 ? 's' : ''} selected
-                          </p>
-                        )}
-                      </div>
-
-                      <div
-                        className="max-h-72 overflow-y-auto"
-                        ref={scrollContainerRef}
-                      >
-                        {isLoadingFiles && googleDriveFiles.length === 0 ? (
-                          <div className="p-4 text-center">
-                            <div className="inline-flex items-center gap-2 text-sm text-gray-600 dark:text-gray-400">
-                              <div className="h-4 w-4 animate-spin rounded-full border-2 border-blue-500 border-t-transparent"></div>
-                              Loading files...
-                            </div>
-                          </div>
-                        ) : googleDriveFiles.length === 0 ? (
-                          <div className="p-4 text-center text-sm text-gray-500 dark:text-gray-400">
-                            No files found in your Google Drive
-                          </div>
-                        ) : (
-                          <>
-                            <div className="divide-y divide-gray-200 dark:divide-gray-600">
-                              {googleDriveFiles.map((file) => (
-                                <div
-                                  key={file.id}
-                                  className={`p-3 transition-colors ${
-                                    selectedFiles.includes(file.id)
-                                      ? 'bg-blue-50 dark:bg-blue-900/20'
-                                      : ''
-                                  }`}
-                                >
-                                  <div className="flex items-center gap-3">
-                                    <div className="flex-shrink-0">
-                                      <input
-                                        type="checkbox"
-                                        checked={selectedFiles.includes(
-                                          file.id,
-                                        )}
-                                        onChange={() =>
-                                          handleFileSelect(file.id)
-                                        }
-                                        className="h-4 w-4 rounded border-gray-300 text-blue-600 focus:ring-blue-500"
-                                      />
-                                    </div>
-                                    {file.type ===
-                                      'application/vnd.google-apps.folder' ||
-                                    file.isFolder ? (
-                                      <div
-                                        className="cursor-pointer text-lg hover:text-blue-600"
-                                        onClick={() =>
-                                          handleFolderClick(file.id, file.name)
-                                        }
-                                      >
-                                        <img
-                                          src={FolderIcon}
-                                          alt="Folder"
-                                          className="h-6 w-6"
-                                        />
-                                      </div>
-                                    ) : (
-                                      <div className="text-lg">
-                                        <img
-                                          src={FileIcon}
-                                          alt="File"
-                                          className="h-6 w-6"
-                                        />
-                                      </div>
-                                    )}
-                                    <div className="min-w-0 flex-1">
-                                      <p
-                                        className={`truncate text-sm font-medium dark:text-[#ececf1] ${
-                                          file.type ===
-                                            'application/vnd.google-apps.folder' ||
-                                          file.isFolder
-                                            ? 'cursor-pointer hover:text-blue-600'
-                                            : ''
-                                        }`}
-                                        onClick={() => {
-                                          if (
-                                            file.type ===
-                                              'application/vnd.google-apps.folder' ||
-                                            file.isFolder
-                                          ) {
-                                            handleFolderClick(
-                                              file.id,
-                                              file.name,
-                                            );
-                                          }
-                                        }}
-                                      >
-                                        {file.name}
-                                      </p>
-                                      <p className="text-xs text-gray-500 dark:text-gray-400">
-                                        {file.size &&
-                                          `${formatBytes(file.size)} • `}
-                                        Modified {formatDate(file.modifiedTime)}
-                                      </p>
-                                    </div>
-                                  </div>
-                                </div>
-                              ))}
-                            </div>
-
-                            <div className="flex items-center justify-center border-t border-gray-100 p-4 dark:border-gray-800">
-                              {isLoadingFiles && (
-                                <div className="inline-flex items-center gap-2 text-sm text-gray-600 dark:text-gray-400">
-                                  <div className="h-4 w-4 animate-spin rounded-full border-2 border-blue-500 border-t-transparent"></div>
-                                  Loading more files...
-                                </div>
-                              )}
-                              {!hasMoreFiles && !isLoadingFiles && (
-                                <span className="text-sm text-gray-500 dark:text-gray-400">
-                                  All files loaded
-                                </span>
-                              )}
-                            </div>
-                          </>
-                        )}
-                      </div>
-
-                      <div className="hidden" aria-hidden="true"></div>
-                    </div>
-                  </div>
-                )}
->>>>>>> e26ad3c4
               </div>
             )}
   
@@ -1328,13 +799,7 @@
                   : 'bg-purple-30 hover:bg-violets-are-blue cursor-pointer text-white'
               }`}
             >
-<<<<<<< HEAD
               {t('modals.uploadDoc.train')}
-=======
-              {ingestor.type === 'google_drive' && selectedFiles.length > 0
-                ? `Train with ${selectedFiles.length} file${selectedFiles.length !== 1 ? 's' : ''}`
-                : t('modals.uploadDoc.train')}
->>>>>>> e26ad3c4
             </button>
           )}
         </div>
@@ -1342,46 +807,9 @@
     );
   }
 
-<<<<<<< HEAD
   
 
   
-=======
-  useEffect(() => {
-    const scrollContainer = scrollContainerRef.current;
-
-    const handleScroll = () => {
-      if (!scrollContainer) return;
-
-      const { scrollTop, scrollHeight, clientHeight } = scrollContainer;
-      const isNearBottom = scrollHeight - scrollTop - clientHeight < 50;
-
-      if (isNearBottom && hasMoreFiles && !isLoadingFiles && nextPageToken) {
-        const sessionToken = getSessionToken(ingestor.type);
-        if (sessionToken) {
-          loadGoogleDriveFiles(
-            sessionToken,
-            currentFolderId,
-            nextPageToken,
-            true,
-          );
-        }
-      }
-    };
-
-    scrollContainer?.addEventListener('scroll', handleScroll);
-
-    return () => {
-      scrollContainer?.removeEventListener('scroll', handleScroll);
-    };
-  }, [
-    hasMoreFiles,
-    isLoadingFiles,
-    nextPageToken,
-    currentFolderId,
-    ingestor.type,
-  ]);
->>>>>>> e26ad3c4
 
   return (
     <WrapperModal
