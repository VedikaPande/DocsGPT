--- conflicted
+++ resolved
@@ -105,12 +105,7 @@
       }
     }
 `;
-<<<<<<< HEAD
-
-const StyledContainer = styled.div`
-=======
 const StyledContainer = styled.div<{ isOpen: boolean }>`
->>>>>>> ad602f22
     all: initial;
     max-height: ${(props) => props.theme.dimensions.maxHeight};
     max-width: ${(props) => props.theme.dimensions.maxWidth};
