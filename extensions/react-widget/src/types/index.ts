export type MESSAGE_TYPE = 'QUESTION' | 'ANSWER' | 'ERROR';

export type Status = 'idle' | 'loading' | 'failed';

export type FEEDBACK = 'LIKE' | 'DISLIKE';

export type THEME = 'light' | 'dark';

export interface Query {
  prompt: string;
  response?: string;
  feedback?: FEEDBACK;
  error?: string;
  sources?: { title: string; text: string, source:string }[];
  conversationId?: string | null;
  title?: string | null;
}

export interface WidgetProps {
  apiHost?: string;
  apiKey?: string;
  avatar?: string;
  title?: string;
  description?: string;
  heroTitle?: string;
  heroDescription?: string;
  size?: 'small' | 'medium' | 'large' | {
    custom: {
      width: string;
      height: string;
      maxWidth?: string;
      maxHeight?: string;
    };
  };
  theme?:THEME,
  buttonIcon?:string;
  buttonText?:string;
  buttonBg?:string;
  collectFeedback?:boolean;
<<<<<<< HEAD
  deafultOpen?: boolean;
  showSources?: boolean
=======
  defaultOpen?: boolean;
}
export interface WidgetCoreProps extends WidgetProps { 
  widgetRef?:React.RefObject<HTMLDivElement> | null;
  handleClose?:React.MouseEventHandler | undefined;
  isOpen:boolean;
  prefilledQuery?: string;
}

export interface SearchBarProps { 
  apiHost?: string;
  apiKey?: string;
  theme?: THEME;
  placeholder?: string;
  width?: string;
  buttonText?: string;
}

export interface Result {
  text:string;
  title:string;
  source:string;
>>>>>>> 361f6895
}<|MERGE_RESOLUTION|>--- conflicted
+++ resolved
@@ -37,10 +37,8 @@
   buttonText?:string;
   buttonBg?:string;
   collectFeedback?:boolean;
-<<<<<<< HEAD
   deafultOpen?: boolean;
   showSources?: boolean
-=======
   defaultOpen?: boolean;
 }
 export interface WidgetCoreProps extends WidgetProps { 
@@ -63,5 +61,4 @@
   text:string;
   title:string;
   source:string;
->>>>>>> 361f6895
 }