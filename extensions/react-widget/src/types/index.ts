export type MESSAGE_TYPE = 'QUESTION' | 'ANSWER' | 'ERROR';

export type Status = 'idle' | 'loading' | 'failed';

export type FEEDBACK = 'LIKE' | 'DISLIKE';

export type THEME = 'light' | 'dark';

export interface Query {
  prompt: string;
  response?: string;
  feedback?: FEEDBACK;
  error?: string;
  sources?: { title: string; text: string, source:string }[];
  conversationId?: string | null;
  title?: string | null;
}

export interface WidgetProps {
  apiHost?: string;
  apiKey?: string;
  avatar?: string;
  title?: string;
  description?: string;
  heroTitle?: string;
  heroDescription?: string;
  size?: 'small' | 'medium' | 'large' | {
    custom: {
      width: string;
      height: string;
      maxWidth?: string;
      maxHeight?: string;
    };
  };
  theme?:THEME,
  buttonIcon?:string;
  buttonText?:string;
  buttonBg?:string;
<<<<<<< HEAD
  collectFeedback?:boolean
  showSources?: boolean
=======
  collectFeedback?:boolean;
  deafultOpen?: boolean;
>>>>>>> f64bf7da
}<|MERGE_RESOLUTION|>--- conflicted
+++ resolved
@@ -36,11 +36,7 @@
   buttonIcon?:string;
   buttonText?:string;
   buttonBg?:string;
-<<<<<<< HEAD
-  collectFeedback?:boolean
-  showSources?: boolean
-=======
   collectFeedback?:boolean;
   deafultOpen?: boolean;
->>>>>>> f64bf7da
+  showSources?: boolean
 }